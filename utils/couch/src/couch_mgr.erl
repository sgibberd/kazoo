%%%-------------------------------------------------------------------
%%% @author James Aimonetti <james@2600hz.com>
%%% @copyright (C) 2010, James Aimonetti
%%% @doc
%%% Manage CouchDB connections
%%% @end
%%% Created : 16 Sep 2010 by James Aimonetti <james@2600hz.com>
%%%-------------------------------------------------------------------
-module(couch_mgr).

-behaviour(gen_server).

%% API
-export([start_link/0, set_host/1, get_host/0]).

%% System manipulation
-export([get_db/1, db_info/1]).

%% Document manipulation
<<<<<<< HEAD
-export([new_doc/0, add_to_doc/3, rm_from_doc/2, save_doc/2, open_doc/2, open_doc/3, del_doc/2]).
-export([add_change_handler/2, rm_change_handler/2, load_doc_from_file/3, load_doc_from_file/4]).
=======
-export([save_doc/2, open_doc/2, open_doc/3, del_doc/2]).
-export([add_change_handler/2, rm_change_handler/2, load_doc_from_file/3]).
>>>>>>> b9b66a54

%% Views
-export([get_all_results/2, get_results/3]).

%% gen_server callbacks
-export([init/1, handle_call/3, handle_cast/2, handle_info/2,
	 terminate/2, code_change/3]).

-import(logger, [format_log/3]).
-import(props, [get_value/2, get_value/3]).

<<<<<<< HEAD
-include("../../src/whistle_types.hrl").
=======
-include("../../src/whistle_types.hrl"). % get the whistle types
>>>>>>> b9b66a54
-include_lib("couchbeam/include/couchbeam.hrl").

-define(SERVER, ?MODULE). 
-define(STARTUP_FILE, lists:concat([filename:dirname(filename:dirname(code:which(?MODULE))), "/priv/startup.config"])).

%% Host = IP Address or FQDN
%% Connection = {Host, #server{}}
%% ChangeHandlers :: [{DBName, DocID}, ReqID, [Pid]]
-type change_handler_entry() :: tuple( tuple(string(), binary()), reference(), list(pid()) | []).
-record(state, {
	  connection = {} :: tuple(string(), #server{}) | {}
	  ,change_handlers = [] :: list(change_handler_entry()) | []
	 }).

%%%===================================================================
%%% Couch Functions
%%%===================================================================
<<<<<<< HEAD
-spec(load_doc_from_file/3 :: (DB :: binary(), App :: atom(), File :: list() | binary()) -> tuple(ok, json_term()) | tuple(error, term())).
=======
-spec(load_doc_from_file/3 :: (DB :: binary(), App :: atom(), File :: list() | binary()) -> tuple(ok, json_object()) | tuple(error, term())).
>>>>>>> b9b66a54
load_doc_from_file(DB, App, File) ->
    load_doc_from_file(DB, App, File, init).

-spec(load_doc_from_file/4 :: (DB :: binary(), App :: atom(), File :: list() | binary(), Type :: init | replace) -> tuple(ok, json_term()) | tuple(error, term())).
load_doc_from_file(DB, App, File, Type) ->
    Path = lists:flatten([code:priv_dir(App), "/couchdb/", whistle_util:to_list(File)]),
    logger:format_log(info, "Read into ~p from CouchDB dir: ~p~n", [DB, Path]),
    try
	{ok, Bin} = file:read_file(Path),
	Prop = mochijson2:decode(Bin),
	load_doc(DB, Prop, Type)
    catch
	_Type:Reason -> {error, Reason}
    end.

load_doc(DB, Prop, init) ->
    ?MODULE:save_doc(DB, Prop); %% if it crashes on the match, the catch will let us know
load_doc(DB, Prop, replace) ->
    {ok, {struct, ExistingDoc}} = ?MODULE:open_doc(DB, props:get_value(<<"_id">>, Prop)),
    ?MODULE:save_doc(DB, {struct, [{<<"_rev">>, props:get_value(<<"_rev">>, ExistingDoc)} | Prop]}).

-spec(db_info/1 :: (DB :: binary()) -> tuple(ok, json_term()) | tuple(error, term())).
db_info(DbName) ->
    case get_db(DbName) of
        {error, _Error} -> {error, db_not_reachable};
	Db -> 
            case couchbeam:db_info(Db) of
                {error, _Error}=E -> E;
                {ok, Info} -> {ok, mochijson2:decode(couchbeam_util:json_encode(Info))}                
            end
    end.
    
%%%===================================================================
%%% Document Functions
%%%===================================================================
%%--------------------------------------------------------------------
%% @public
%% @doc
%% open a document given a docid returns not_found or the Document
%% @end
%%--------------------------------------------------------------------
<<<<<<< HEAD
-spec(open_doc/2 :: (DbName :: string(), DocId :: binary()) -> tuple(ok, json_term()) | tuple(error, not_found | db_not_reachable)).
=======
-spec(open_doc/2 :: (DbName :: string(), DocId :: binary()) -> tuple(ok, json_object()) | tuple(error, atom())).
>>>>>>> b9b66a54
open_doc(DbName, DocId) ->
    open_doc(DbName, DocId, []).

-spec(open_doc/3 :: (DbName :: string(), DocId :: binary(), Options :: proplist()) -> tuple(ok, json_term()) | tuple(error, not_found | db_not_reachable)).
open_doc(DbName, DocId, Options) when not is_binary(DocId) ->
    open_doc(DbName, whistle_util:to_binary(DocId), Options);
open_doc(DbName, DocId, Options) ->    
    case get_db(DbName) of
        {error, _Error} -> {error, db_not_reachable};
	Db ->
            case couchbeam:open_doc(Db, DocId, Options) of
                {error, _Error}=E -> E;
                {ok, Doc1} -> {ok, mochijson2:decode(couchbeam_util:json_encode(Doc1))}
            end
    end.

%%--------------------------------------------------------------------
%% @public
%% @doc
%% save document to the db
%% @end
%%--------------------------------------------------------------------
<<<<<<< HEAD
-spec(save_doc/2 :: (DbName :: list(), Doc :: proplist() | json_object() | json_objects()) -> tuple(ok, json_object()) | tuple(error, conflict)).
=======
-spec(save_doc/2 :: (DbName :: list(), Doc :: proplist() | json_object() | json_objects()) -> tuple(ok, json_object()) | tuple(ok, json_objects()) | tuple(error, atom())).
>>>>>>> b9b66a54
save_doc(DbName, [{struct, [_|_]}=Doc]) ->
    save_doc(DbName, Doc);
save_doc(DbName, [{struct, _}|_]=Doc) ->
    case get_db(DbName) of
	{error, _Error} -> {error, db_not_reachable};
	Db ->
            case couchbeam:save_docs(Db, couchbeam_util:json_decode(mochijson2:encode(Doc))) of
                {error, _Error}=E -> E;
                {ok, Doc1} -> {ok, mochijson2:decode(couchbeam_util:json_encode(Doc1))}
            end
    end;
save_doc(DbName, Doc) when is_list(Doc) ->
    save_doc(DbName, {struct, Doc});
save_doc(DbName, {struct, _}=Doc) ->
    case get_db(DbName) of
	{error, _Error} -> {error, db_not_reachable};
	Db -> 
            case couchbeam:save_doc(Db, couchbeam_util:json_decode(mochijson2:encode(Doc))) of
                {error, _Error}=E -> E;
                {ok, Doc1} -> {ok, mochijson2:decode(couchbeam_util:json_encode(Doc1))}
            end
    end.

%%--------------------------------------------------------------------
%% @public
%% @doc
%% remove document from the db
%% @end
%%--------------------------------------------------------------------
<<<<<<< HEAD
-spec(del_doc/2 :: (DbName :: list(), Doc :: json_term()) -> tuple(ok | error, term())).
=======
-spec(del_doc/2 :: (DbName :: list(), Doc :: proplist()) -> tuple(ok, term()) | tuple(error, atom())).
>>>>>>> b9b66a54
del_doc(DbName, Doc) ->
    case get_db(DbName) of
        {error, _Error} -> {error, db_not_reachable};
	Db ->
	    case couchbeam:delete_doc(Db, couchbeam_util:json_decode(mochijson2:encode(Doc))) of
                {error, _Error}=E -> E;
                {ok, Doc1} -> {ok, mochijson2:decode(couchbeam_util:json_encode(Doc1))}
            end
    end.

%%%===================================================================
%%% View Functions
%%%===================================================================
%%--------------------------------------------------------------------
%% @public
%% @doc
%% get the results of the view
%% {Total, Offset, Meta, Rows}
%% @end
%%--------------------------------------------------------------------
<<<<<<< HEAD
-spec(get_all_results/2 :: (DbName :: string(), DesignDoc :: string() | tuple(string(), string())) -> tuple(ok, json_term()) | tuple(error, term())).
get_all_results(DbName, DesignDoc) ->
    get_results(DbName, DesignDoc, []).

-spec(get_results/3 :: (DbName :: string(), DesignDoc :: string() | tuple(string(), string()), ViewOptions :: proplist()) -> tuple(ok, json_term()) | tuple(error, term())).
=======
-spec(get_all_results/2 :: (DbName :: list(), DesignDoc :: tuple(string(), string())) -> tuple(ok, json_object()) | tuple(ok, json_objects()) | tuple(error, atom())).
get_all_results(DbName, DesignDoc) ->
    get_results(DbName, DesignDoc, []).

-spec(get_results/3 :: (DbName :: list(), DesignDoc :: tuple(string(), string()), ViewOptions :: proplist()) -> tuple(ok, json_object()) | tuple(ok, json_objects()) | tuple(error, atom())).
>>>>>>> b9b66a54
get_results(DbName, DesignDoc, ViewOptions) ->
    case get_db(DbName) of
	{error, _Error} -> {error, db_not_reachable};
	Db ->
	    case get_view(Db, DesignDoc, ViewOptions) of
		{error, _Error}=E -> E;
		View ->
		    case couchbeam_view:fetch(View) of
			{ok, {Prop}} ->
			    Rows = get_value(<<"rows">>, Prop, []),
                            {ok, mochijson2:decode(couchbeam_util:json_encode(Rows))};
			{error, _Error}=E -> E
		    end
	    end
    end.

%%%===================================================================
%%% API
%%%===================================================================

%%--------------------------------------------------------------------
%% @doc
%% Starts the server
%%
%% @spec start_link() -> {ok, Pid} | ignore | {error, Error}
%% @end
%%--------------------------------------------------------------------
-spec(start_link/0 :: () -> tuple(ok, pid()) | ignore | tuple(error, term())).
start_link() ->
    gen_server:start_link({local, ?SERVER}, ?MODULE, [], []).

%% set the host to connect to
set_host(HostName) ->
    gen_server:call(?MODULE, {set_host, HostName}, infinity).

get_host() ->
    gen_server:call(?MODULE, get_host).

get_db(DbName) ->
    Conn = gen_server:call(?MODULE, {get_conn}),
    open_db(whistle_util:to_list(DbName), Conn).

add_change_handler(DBName, DocID) ->
    gen_server:call(?MODULE, {add_change_handler, whistle_util:to_list(DBName), whistle_util:to_binary(DocID)}).

rm_change_handler(DBName, DocID) ->
    gen_server:call(?MODULE, {rm_change_handler, whistle_util:to_list(DBName), whistle_util:to_binary(DocID)}).

%%%===================================================================
%%% gen_server callbacks
%%%===================================================================

%%--------------------------------------------------------------------
%% @private
%% @doc
%% Initializes the server
%%
%% @spec init(Args) -> {ok, State} |
%%                     {ok, State, Timeout} |
%%                     ignore |
%%                     {stop, Reason}
%% @end
%%--------------------------------------------------------------------
-spec(init/1 :: (Args :: list()) -> tuple(ok, tuple())).
init(_) ->
    process_flag(trap_exit, true),
    {ok, init_state()}.

%%--------------------------------------------------------------------
%% @private
%% @doc
%% Handling call messages
%%
%% @spec handle_call(Request, From, State) ->
%%                                   {reply, Reply, State} |
%%                                   {reply, Reply, State, Timeout} |
%%                                   {noreply, State} |
%%                                   {noreply, State, Timeout} |
%%                                   {stop, Reason, Reply, State} |
%%                                   {stop, Reason, State}
%% @end
%%--------------------------------------------------------------------
handle_call(get_host, _From, #state{connection={H,_}}=State) ->
    {reply, H, State};
handle_call({set_host, Host}, _From, #state{connection={OldHost, _}}=State) ->
    format_log(info, "WHISTLE_COUCH(~p): Updating host from ~p to ~p~n", [self(), OldHost, Host]),
    case get_new_connection(Host) of
	{error, _Error}=E ->
	    {reply, E, State};
	HC ->
	    {reply, ok, State#state{connection=HC, change_handlers=[]}}
    end;
handle_call({set_host, Host}, _From, State) ->
    format_log(info, "WHISTLE_COUCH(~p): Setting host for the first time to ~p~n", [self(), Host]),
    case get_new_connection(Host) of
	{error, _Error}=E ->
	    {reply, E, State};
	{_Host, _Conn}=HC ->
	    {reply, ok, State#state{connection=HC, change_handlers=[]}}
    end;
handle_call({get_conn}, _, #state{connection={_Host, Conn}}=State) ->
    {reply, Conn, State};
handle_call({add_change_handler, DBName, <<>>}, {Pid, _Ref}, State) ->
    case start_change_handler(DBName, <<>>, Pid, State) of
	{ok, _R, State1} -> {reply, ok, State1};
	{error, E, State2} -> {reply, {error, E}, State2}
    end;
handle_call({add_change_handler, DBName, DocID}, {Pid, _Ref}, State) ->
    case start_change_handler(DBName, DocID, Pid, State) of
	{ok, _R, State1} -> {reply, ok, State1};
	{error, E, State2} -> {reply, {error, E}, State2}
    end;
handle_call({rm_change_handler, DBName, DocID}, {From, _Ref}, #state{change_handlers=CH}=State) ->
    case stop_change_handler({DBName, DocID}, From, CH) of
	{ok, CH1} -> {reply, ok, State#state{change_handlers=CH1}};
	{{error, _}=E, CH2} -> {reply, E, State#state{change_handlers=CH2}}
    end;
handle_call(Req, From, #state{connection={}}=State) ->
    format_log(info, "WHISTLE_COUCH(~p): No connection, trying localhost(~p)~n", [self(), net_adm:localhost()]),
    case get_new_connection(net_adm:localhost()) of
	{error, _Error}=E ->
	    {reply, E, State};
	{_Host, _Conn}=HC ->
	    close_handlers(State#state.change_handlers),
	    handle_call(Req, From, State#state{connection=HC, change_handlers=[]})
    end;
handle_call(_Request, _From, State) ->
    format_log(error, "WHISTLE_COUCH(~p): Failed call ~p with state ~p~n", [self(), _Request, State]),
    {reply, {error, unhandled_call}, State}.

%%--------------------------------------------------------------------
%% @private
%% @doc
%% Handling cast messages
%%
%% @spec handle_cast(Msg, State) -> {noreply, State} |
%%                                  {noreply, State, Timeout} |
%%                                  {stop, Reason, State}
%% @end
%%--------------------------------------------------------------------
handle_cast(_Msg, State) ->
    {noreply, State}.

%%--------------------------------------------------------------------
%% @private
%% @doc
%% Handling all non call/cast messages
%%
%% @spec handle_info(Info, State) -> {noreply, State} |
%%                                   {noreply, State, Timeout} |
%%                                   {stop, Reason, State}
%% @end
%%--------------------------------------------------------------------
handle_info({ReqID, done}, #state{change_handlers=CH}=State) ->
    format_log(info, "WHISTLE_COUCH.wait(~p): DONE change handler ref ~p~n", [self(), ReqID]),
    case lists:keyfind(ReqID, 2, CH) of
	false -> {noreply, State};
	{{_, DocID}=Key,_,Pids}=Item ->
	    TmpCH = [Item],
	    lists:foreach(fun(P) ->
				  stop_change_handler(Key, P, TmpCH),
				  P ! {change_handler_done, DocID}
			  end, Pids),
	    {noreply, State#state{change_handlers=lists:keydelete(ReqID, 2, CH)}}
    end;
handle_info({ReqID, {change, {Change}}}, #state{change_handlers=CH}=State) ->
    DocID = get_value(<<"id">>, Change),
    format_log(info, "WHISTLE_COUCH.wait(~p): keyfind res = ~p~n", [self(), lists:keyfind(ReqID, 2, CH)]),
    case lists:keyfind(ReqID, 2, CH) of
	false ->
	    format_log(info, "WHISTLE_COUCH.wait(~p): ~p not found, skipping~n", [self(), DocID]),
	    {noreply, State};
	{{_, DocID}, _, Pids} ->
	    notify_pids(Change, DocID, Pids),
	    {noreply, State};
	{{_, <<>>}, _, Pids} ->
	    notify_pids(Change, DocID, Pids),
	    {noreply, State}    
    end;
handle_info({ReqID, {error, connection_closed}}, #state{change_handlers=CH}=State) ->
    format_log(info, "WHISTLE_COUCH.wait(~p): connection closed for change handlers: reqid ~p~n", [self(), ReqID]),
    CH1 = lists:foldl(fun({{_, DocID}=Key, RID, Pids}=Item, Acc) when RID =:= ReqID ->
			      TmpCH = [Item],
			      lists:foreach(fun(P) ->
						    stop_change_handler(Key, P, TmpCH),
						    P ! {change_handler_down, DocID}
					    end, Pids),
			      Acc;
			 (C, Acc) -> [C | Acc]
		      end, [], CH),
    {noreply, State#state{change_handlers=CH1}};
handle_info({_ReqID, {error, E}}, State) ->
    format_log(info, "WHISTLE_COUCH.wait(~p): ERROR ~p for reqid ~p~n", [self(), E, _ReqID]),
    {noreply, State};
handle_info({'DOWN', _MRefConn, process, Pid, _Reason}, #state{change_handlers=CH}=State) ->
    format_log(error, "WHISTLE_COUCH(~p): Pid(~p) went down: ~p~n", [self(), Pid, _Reason]),
    CH1 = lists:foldl(fun({Key, _, _}=Item, Acc) ->
			      case stop_change_handler(Key, Pid, [Item]) of
				  {_, []} -> Acc;
				  {_, [Item1]} -> [ Item1 | Acc]
			      end
		    end, [], CH),
    {noreply, State#state{change_handlers=CH1}};
handle_info({'EXIT', Pid, _Reason}, #state{change_handlers=CH}=State) ->
    format_log(error, "WHISTLE_COUCH(~p): EXIT received for ~p with reason ~p~n", [self(), Pid, _Reason]),
    CH1 = lists:foldl(fun({Key, _, _}=Item, Acc) ->
			      case stop_change_handler(Key, Pid, [Item]) of
				  {_, []} -> Acc;
				  {_, [Item1]} -> [ Item1 | Acc]
			      end
		    end, [], CH),
    {noreply, State#state{change_handlers=CH1}};
handle_info(_Info, State) ->
    format_log(error, "WHISTLE_COUCH(~p): Unexpected info ~p~n", [self(), _Info]),
    {noreply, State}.

%%--------------------------------------------------------------------
%% @private
%% @doc
%% This function is called by a gen_server when it is about to
%% terminate. It should be the opposite of Module:init/1 and do any
%% necessary cleaning up. When it returns, the gen_server terminates
%% with Reason. The return value is ignored.
%%
%% @spec terminate(Reason, State) -> void()
%% @end
%%--------------------------------------------------------------------
terminate(_Reason, _State) ->
    ok.

%%--------------------------------------------------------------------
%% @private
%% @doc
%% Convert process state when code is changed
%%
%% @spec code_change(OldVsn, State, Extra) -> {ok, NewState}
%% @end
%%--------------------------------------------------------------------
code_change(_OldVsn, State, _Extra) ->
    {ok, State}.

%%%===================================================================
%%% Internal functions
%%%===================================================================
%%--------------------------------------------------------------------
%% @private
%% @doc
%% @end
%%--------------------------------------------------------------------
-spec(close_handlers/1 :: (CHs :: list(change_handler_entry())) -> no_return()).
close_handlers(CHs) ->
    lists:foreach(fun({{_, DocID}, _, Pids}) ->
			  lists:foreach(fun(P) -> unlink(P), P ! {change_handler_down, DocID} end, Pids)
		  end, CHs).

%%--------------------------------------------------------------------
%% @private
%% @doc
%% @end
%%--------------------------------------------------------------------
-spec(stop_change_handler/3 :: (Key :: tuple(string(), binary()), Pid :: pid(), CH :: list(change_handler_entry())) -> tuple(ok, list(change_handler_entry())) | tuple(tuple(error, term()), list(change_handler_entry()))).
stop_change_handler({_,_}=Key, Pid, CH) ->
    unlink(Pid),
    case lists:keyfind(Key, 1, CH) of
	false -> {{error, doc_unmonitored}, CH};
	{Key, ReqID, Pids} when is_list(Pids) ->
	    Pids1 = lists:foldl(fun(P, AccPids) when P =:= Pid -> AccPids;
				   (P, AccPids) ->
					case erlang:is_process_alive(P) of
					    true -> [P | AccPids];
					    false -> AccPids
					end
				end, [], Pids),
	    case Pids1 of
		[] ->
		    {ok, lists:keydelete(Key, 1, CH)};
		_ ->
		    {ok, [ {Key, ReqID, Pids1} | lists:keydelete(Key, 1, CH)]}
	    end
    end.

%%--------------------------------------------------------------------
%% @private
%% @doc
%% @end
%%--------------------------------------------------------------------
-spec(start_change_handler/4 :: (DBName :: string(), DocID :: binary(), Pid :: pid(), State :: #state{}) -> tuple(ok, term(), #state{}) | tuple(error, term(), #state{})).
start_change_handler(DBName, <<>>, Pid, State) ->
    start_change_handler(DBName, <<>>, Pid, State, []);
start_change_handler(DBName, DocID, Pid, State) ->
    start_change_handler(DBName, DocID, Pid, State, [{filter, <<"filter/by_doc">>}, {name, DocID}]).

-spec(start_change_handler/5 :: (DBName :: string(), DocID :: binary(), Pid :: pid(), State :: #state{}, Opts :: proplist()) -> tuple(ok, reference(), #state{}) | tuple(error, term(), #state{})).
start_change_handler(DBName, DocID, Pid, #state{connection={_H, Conn}, change_handlers=CH}=State, Opts) ->
    case lists:keyfind({DBName, DocID}, 1, CH) of
	false ->
	    case open_db(DBName, Conn) of
		{error, db_not_reachable} ->
		    {error, db_not_reachable, State};
		Db ->
		    {ok, ReqID} = couchbeam:changes_wait(Db, self(), [{heartbeat, "true"} | Opts]),
		    format_log(info, "WHISTLE_COUCH(~p): Added handler for ~p(~p) ref ~p~n", [self(), DocID, Pid, ReqID]),
		    link(Pid),
		    {ok, ReqID, State#state{change_handlers=[{{DBName, DocID}, ReqID, [Pid]} | CH]}}
	    end;
	{{DBName, DocID}, ReqID, Pids} ->
	    case lists:member(Pid, Pids) of
		false ->
		    {ok, ReqID, State#state{change_handlers=[{{DBName, DocID}, ReqID, [Pid | Pids]} | lists:keydelete({DBName, DocID}, 1, CH)]}};
		true ->
		    format_log(info, "WHISTLE_COUCH(~p): Found handler for ~p(~p)~n", [self(), DocID, Pid]),
		    {error, handler_exists, State}
	    end
    end.

%%--------------------------------------------------------------------
%% @private
%% @doc
%% @end
%%--------------------------------------------------------------------
-spec(get_new_connection/1 :: (Host :: string()) -> tuple(string(), tuple()) | tuple(error, term())).
get_new_connection(Host) ->
    Conn = couchbeam:server_connection(Host, 5984, "", []),
    format_log(info, "WHISTLE_COUCH(~p): Host ~p has conn ~p~n", [self(), Host, Conn]),
    case couchbeam:server_info(Conn) of
	{ok, _Version} ->
	    format_log(info, "WHISTLE_COUCH(~p): Connected to ~p~n~p~n", [self(), Host, _Version]),
	    spawn(fun() -> save_config(Host) end),
	    {Host, Conn};
	{error, Err}=E ->
	    format_log(error, "WHISTLE_COUCH(~p): Unable to connect to ~p: ~p~n", [self(), Host, Err]),
	    E
    end.

%%--------------------------------------------------------------------
%% @private
%% @doc
%% open_db, if DbName is known, returns the {#db{}, DBs}, else returns {#db{}, [{DbName, #db{}} | DBs]}
%% an error in opening the db will cause a {{error, Err}, DBs} to be returned
%% @end
%%--------------------------------------------------------------------
-spec(open_db/2 :: (DbName :: string(), Conn :: #server{}) -> tuple(error, db_not_reachable) | #db{}).
open_db(DbName, Conn) -> 
    case couchbeam:open_or_create_db(Conn, DbName) of
        {error, _Error}=E -> E;
        {ok, Db} ->
            case couchbeam:db_info(Db) of
                {error, _Error}=E -> E;
                {ok, _JSON} -> Db
            end
    end.
    
%%--------------------------------------------------------------------
%% @private
%% @doc
%% get_view, if Db/DesignDoc is known, return {#view{}, Views},
%% else returns {#view{}, [{{#db{}, DesignDoc, ViewOpts}, #view{}} | Views]}
%% @end
%%--------------------------------------------------------------------    
-spec(get_view/3 :: (Db :: #db{}, DesignDoc :: string() | tuple(string(), string()), ViewOptions :: list()) -> #view{} | tuple(error, view_not_found)).
get_view(Db, DesignDoc, ViewOptions) ->
    case couchbeam:view(Db, DesignDoc, ViewOptions) of
	{error, _Error}=E -> E;
	{ok, View} -> View
    end.

%%--------------------------------------------------------------------
%% @private
%% @doc
%% @end
%%--------------------------------------------------------------------
-spec(init_state/0 :: () -> #state{}).
init_state() ->
    case get_startup_config() of
	{ok, Ts} ->
	    Host = case props:get_value(couch_host, Ts, props:get_value(default_couch_host, Ts)) of
		       undefined -> net_adm:localhost();
		       "localhost" -> net_adm:localhost();
		       H -> H
		   end,
	    case get_new_connection(Host) of
		{error, _} -> #state{};
		{Host, _}=C -> #state{connection=C}
	    end;
	_ -> #state{}
    end.

%%--------------------------------------------------------------------
%% @private
%% @doc
%% notify_pids, sends change notifications to a list of PIDs, return void
%% @end
%%--------------------------------------------------------------------
-spec(notify_pids/3 :: (Change :: proplist(), DocID :: binary(), Pids :: list(pid())) -> ok).
notify_pids(Change, DocID, Pids) ->
    SendToPid = case get_value(<<"deleted">>, Change) of
        true ->
            format_log(info, "WHISTLE_COUCH.wait(~p): ~p deleted~n", [self(), DocID]),
            {document_deleted, DocID}; % document deleted, no more looping
        undefined ->
            format_log(info, "WHISTLE_COUCH.wait(~p): ~p change sending to ~p~n", [self(), DocID, Pids]),
            {document_changes, DocID, lists:map(fun({C}) -> C end, get_value(<<"changes">>, Change))}
        end,
    lists:foreach(fun(P) -> P ! SendToPid end, Pids).

%%--------------------------------------------------------------------
%% @private
%% @doc
%% @end
%%--------------------------------------------------------------------
-spec(get_startup_config/0 :: () -> tuple(ok, proplist()) | tuple(error, term())).
get_startup_config() ->
    file:consult(?STARTUP_FILE).

%%--------------------------------------------------------------------
%% @private
%% @doc
%% @end
%%--------------------------------------------------------------------
-spec(save_config/1 :: (H :: string()) -> no_return()).
save_config(H) ->
    {ok, Config} = get_startup_config(),
    file:write_file(?STARTUP_FILE
		    ,lists:foldl(fun({K,V}, Acc) ->
					 [io_lib:format("{~p, ~p}.~n", [K, V]) | Acc]
				 end, "", [{couch_host, H} | lists:keydelete(couch_host, 1, Config)])
		   ).<|MERGE_RESOLUTION|>--- conflicted
+++ resolved
@@ -17,13 +17,8 @@
 -export([get_db/1, db_info/1]).
 
 %% Document manipulation
-<<<<<<< HEAD
--export([new_doc/0, add_to_doc/3, rm_from_doc/2, save_doc/2, open_doc/2, open_doc/3, del_doc/2]).
+-export([save_doc/2, open_doc/2, open_doc/3, del_doc/2]).
 -export([add_change_handler/2, rm_change_handler/2, load_doc_from_file/3, load_doc_from_file/4]).
-=======
--export([save_doc/2, open_doc/2, open_doc/3, del_doc/2]).
--export([add_change_handler/2, rm_change_handler/2, load_doc_from_file/3]).
->>>>>>> b9b66a54
 
 %% Views
 -export([get_all_results/2, get_results/3]).
@@ -35,11 +30,7 @@
 -import(logger, [format_log/3]).
 -import(props, [get_value/2, get_value/3]).
 
-<<<<<<< HEAD
--include("../../src/whistle_types.hrl").
-=======
 -include("../../src/whistle_types.hrl"). % get the whistle types
->>>>>>> b9b66a54
 -include_lib("couchbeam/include/couchbeam.hrl").
 
 -define(SERVER, ?MODULE). 
@@ -57,11 +48,7 @@
 %%%===================================================================
 %%% Couch Functions
 %%%===================================================================
-<<<<<<< HEAD
--spec(load_doc_from_file/3 :: (DB :: binary(), App :: atom(), File :: list() | binary()) -> tuple(ok, json_term()) | tuple(error, term())).
-=======
 -spec(load_doc_from_file/3 :: (DB :: binary(), App :: atom(), File :: list() | binary()) -> tuple(ok, json_object()) | tuple(error, term())).
->>>>>>> b9b66a54
 load_doc_from_file(DB, App, File) ->
     load_doc_from_file(DB, App, File, init).
 
@@ -103,11 +90,7 @@
 %% open a document given a docid returns not_found or the Document
 %% @end
 %%--------------------------------------------------------------------
-<<<<<<< HEAD
--spec(open_doc/2 :: (DbName :: string(), DocId :: binary()) -> tuple(ok, json_term()) | tuple(error, not_found | db_not_reachable)).
-=======
 -spec(open_doc/2 :: (DbName :: string(), DocId :: binary()) -> tuple(ok, json_object()) | tuple(error, atom())).
->>>>>>> b9b66a54
 open_doc(DbName, DocId) ->
     open_doc(DbName, DocId, []).
 
@@ -130,11 +113,7 @@
 %% save document to the db
 %% @end
 %%--------------------------------------------------------------------
-<<<<<<< HEAD
--spec(save_doc/2 :: (DbName :: list(), Doc :: proplist() | json_object() | json_objects()) -> tuple(ok, json_object()) | tuple(error, conflict)).
-=======
 -spec(save_doc/2 :: (DbName :: list(), Doc :: proplist() | json_object() | json_objects()) -> tuple(ok, json_object()) | tuple(ok, json_objects()) | tuple(error, atom())).
->>>>>>> b9b66a54
 save_doc(DbName, [{struct, [_|_]}=Doc]) ->
     save_doc(DbName, Doc);
 save_doc(DbName, [{struct, _}|_]=Doc) ->
@@ -164,11 +143,7 @@
 %% remove document from the db
 %% @end
 %%--------------------------------------------------------------------
-<<<<<<< HEAD
--spec(del_doc/2 :: (DbName :: list(), Doc :: json_term()) -> tuple(ok | error, term())).
-=======
 -spec(del_doc/2 :: (DbName :: list(), Doc :: proplist()) -> tuple(ok, term()) | tuple(error, atom())).
->>>>>>> b9b66a54
 del_doc(DbName, Doc) ->
     case get_db(DbName) of
         {error, _Error} -> {error, db_not_reachable};
@@ -189,19 +164,11 @@
 %% {Total, Offset, Meta, Rows}
 %% @end
 %%--------------------------------------------------------------------
-<<<<<<< HEAD
--spec(get_all_results/2 :: (DbName :: string(), DesignDoc :: string() | tuple(string(), string())) -> tuple(ok, json_term()) | tuple(error, term())).
-get_all_results(DbName, DesignDoc) ->
-    get_results(DbName, DesignDoc, []).
-
--spec(get_results/3 :: (DbName :: string(), DesignDoc :: string() | tuple(string(), string()), ViewOptions :: proplist()) -> tuple(ok, json_term()) | tuple(error, term())).
-=======
 -spec(get_all_results/2 :: (DbName :: list(), DesignDoc :: tuple(string(), string())) -> tuple(ok, json_object()) | tuple(ok, json_objects()) | tuple(error, atom())).
 get_all_results(DbName, DesignDoc) ->
     get_results(DbName, DesignDoc, []).
 
 -spec(get_results/3 :: (DbName :: list(), DesignDoc :: tuple(string(), string()), ViewOptions :: proplist()) -> tuple(ok, json_object()) | tuple(ok, json_objects()) | tuple(error, atom())).
->>>>>>> b9b66a54
 get_results(DbName, DesignDoc, ViewOptions) ->
     case get_db(DbName) of
 	{error, _Error} -> {error, db_not_reachable};
