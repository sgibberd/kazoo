-ifndef(WHISTLE_LOG_INCLUDED).

-define(LOG_SYSTEM_ID, "000000000000").

-define(LOG_CALLID_FUN(FunCallID),
	(fun(undefined) -> ?LOG_SYSTEM_ID; (LogCallID__) -> LogCallID__ end)(FunCallID)).

-define(LOG_START(Format__For__Log__),
	(fun() ->
<<<<<<< HEAD
		 LogCallId = ?LOG_CALLID_FUN(erlang:get(callid)),
		 logger:info("~s|start|~p:~b (~w) " ++ Format, [LogCallId, ?MODULE, ?LINE, self()])
=======
		 LogCallId = ?LOG_CALLID_FUN(get(callid)),
		 logger:info("~s|start|~p:~b (~w) " ++ Format__For__Log__, [LogCallId, ?MODULE, ?LINE, self()])
>>>>>>> 58584c3b
	 end)()).
-define(LOG_START(Format__For__Log__, Data__For__Format__),
	(fun() ->
<<<<<<< HEAD
		 LogCallId = ?LOG_CALLID_FUN(erlang:get(callid)),
		 logger:info("~s|start|~p:~b (~w) " ++ Format, [LogCallId, ?MODULE, ?LINE, self() | Data])
=======
		 LogCallId = ?LOG_CALLID_FUN(get(callid)),
		 logger:info("~s|start|~p:~b (~w) " ++ Format__For__Log__, [LogCallId, ?MODULE, ?LINE, self() | Data__For__Format__])
>>>>>>> 58584c3b
	 end)()).
-define(LOG_START(CallId, Format__For__Log__, Data__For__Format__),
        logger:info("~s|start|~p:~b (~w) " ++ Format__For__Log__, [CallId, ?MODULE, ?LINE, self() | Data__For__Format__])).


-define(LOG(Format__For__Log__),
	(fun() ->
<<<<<<< HEAD
		 LogCallId = ?LOG_CALLID_FUN(erlang:get(callid)),
		 logger:info("~s|log|~p:~b (~w) " ++ Format, [LogCallId, ?MODULE, ?LINE, self()])
=======
		 LogCallId = ?LOG_CALLID_FUN(get(callid)),
		 logger:info("~s|log|~p:~b (~w) " ++ Format__For__Log__, [LogCallId, ?MODULE, ?LINE, self()])
>>>>>>> 58584c3b
	 end)()).
-define(LOG(Format__For__Log__, Data__For__Format__),
	(fun() ->
<<<<<<< HEAD
		 LogCallId = ?LOG_CALLID_FUN(erlang:get(callid)),
		 logger:info("~s|log|~p:~b (~w) " ++ Format, [LogCallId, ?MODULE, ?LINE, self() | Data])
=======
		 LogCallId = ?LOG_CALLID_FUN(get(callid)),
		 logger:info("~s|log|~p:~b (~w) " ++ Format__For__Log__, [LogCallId, ?MODULE, ?LINE, self() | Data__For__Format__])
>>>>>>> 58584c3b
	 end)()).
-define(LOG(CallId, Format__For__Log__, Data__For__Format__),
        logger:info("~s|log|~p:~b (~w) " ++ Format__For__Log__, [CallId, ?MODULE, ?LINE, self() | Data__For__Format__])).


-define(LOG_END(Format__For__Log__),
	(fun() ->
<<<<<<< HEAD
		 LogCallId = ?LOG_CALLID_FUN(erlang:get(callid)),
		 logger:info("~s|end|~p:~b (~w) " ++ Format, [LogCallId, ?MODULE, ?LINE, self()])
=======
		 LogCallId = ?LOG_CALLID_FUN(get(callid)),
		 logger:info("~s|end|~p:~b (~w) " ++ Format__For__Log__, [LogCallId, ?MODULE, ?LINE, self()])
>>>>>>> 58584c3b
	 end)()).
-define(LOG_END(Format__For__Log__, Data__For__Format__),
	(fun() ->
<<<<<<< HEAD
		 LogCallId = ?LOG_CALLID_FUN(erlang:get(callid)),
		 logger:info("~s|end|~p:~b (~w) " ++ Format, [LogCallId, ?MODULE, ?LINE, self() | Data])
=======
		 LogCallId = ?LOG_CALLID_FUN(get(callid)),
		 logger:info("~s|end|~p:~b (~w) " ++ Format__For__Log__, [LogCallId, ?MODULE, ?LINE, self() | Data__For__Format__])
>>>>>>> 58584c3b
	 end)()).
-define(LOG_END(CallId, Format__For__Log__, Data__For__Format__),
        logger:info("~s|end|~p:~b (~w) " ++ Format__For__Log__, [CallId, ?MODULE, ?LINE, self() | Data__For__Format__])).


-define(LOG_SYS(Format__For__Log__),
	(fun() ->
<<<<<<< HEAD
		 LogCallId = ?LOG_CALLID_FUN(erlang:get(callid)),
		 logger:info("~s|sys|~p:~b (~w) " ++ Format, [LogCallId, ?MODULE, ?LINE, self()])
=======
		 LogCallId = ?LOG_CALLID_FUN(get(callid)),
		 logger:info("~s|sys|~p:~b (~w) " ++ Format__For__Log__, [LogCallId, ?MODULE, ?LINE, self()])
>>>>>>> 58584c3b
	end)()).
-define(LOG_SYS(Format__For__Log__, Data__For__Format__),
	(fun() ->
<<<<<<< HEAD
		 LogCallId = ?LOG_CALLID_FUN(erlang:get(callid)),
		 logger:info("~s|sys|~p:~b (~w) " ++ Format, [LogCallId, ?MODULE, ?LINE, self() | Data])
	end)()).
-define(LOG_SYS(CallId, Format, Data),
	logger:info("~s|sys|~p:~b (~w) " ++ Format, [CallId, ?MODULE, ?LINE, self() | Data])).

-define(WHISTLE_LOG_INCLUDED, true).
-endif.
=======
		 LogCallId = ?LOG_CALLID_FUN(get(callid)),
		 logger:info("~s|sys|~p:~b (~w) " ++ Format__For__Log__, [LogCallId, ?MODULE, ?LINE, self() | Data__For__Format__])
	end)()).
-define(LOG_SYS(CallId, Format__For__Log__, Data__For__Format__),
	logger:info("~s|sys|~p:~b (~w) " ++ Format__For__Log__, [CallId, ?MODULE, ?LINE, self() | Data__For__Format__])).
>>>>>>> 58584c3b
<|MERGE_RESOLUTION|>--- conflicted
+++ resolved
@@ -1,5 +1,3 @@
--ifndef(WHISTLE_LOG_INCLUDED).
-
 -define(LOG_SYSTEM_ID, "000000000000").
 
 -define(LOG_CALLID_FUN(FunCallID),
@@ -7,23 +5,13 @@
 
 -define(LOG_START(Format__For__Log__),
 	(fun() ->
-<<<<<<< HEAD
-		 LogCallId = ?LOG_CALLID_FUN(erlang:get(callid)),
-		 logger:info("~s|start|~p:~b (~w) " ++ Format, [LogCallId, ?MODULE, ?LINE, self()])
-=======
 		 LogCallId = ?LOG_CALLID_FUN(get(callid)),
 		 logger:info("~s|start|~p:~b (~w) " ++ Format__For__Log__, [LogCallId, ?MODULE, ?LINE, self()])
->>>>>>> 58584c3b
 	 end)()).
 -define(LOG_START(Format__For__Log__, Data__For__Format__),
 	(fun() ->
-<<<<<<< HEAD
-		 LogCallId = ?LOG_CALLID_FUN(erlang:get(callid)),
-		 logger:info("~s|start|~p:~b (~w) " ++ Format, [LogCallId, ?MODULE, ?LINE, self() | Data])
-=======
 		 LogCallId = ?LOG_CALLID_FUN(get(callid)),
 		 logger:info("~s|start|~p:~b (~w) " ++ Format__For__Log__, [LogCallId, ?MODULE, ?LINE, self() | Data__For__Format__])
->>>>>>> 58584c3b
 	 end)()).
 -define(LOG_START(CallId, Format__For__Log__, Data__For__Format__),
         logger:info("~s|start|~p:~b (~w) " ++ Format__For__Log__, [CallId, ?MODULE, ?LINE, self() | Data__For__Format__])).
@@ -31,23 +19,13 @@
 
 -define(LOG(Format__For__Log__),
 	(fun() ->
-<<<<<<< HEAD
-		 LogCallId = ?LOG_CALLID_FUN(erlang:get(callid)),
-		 logger:info("~s|log|~p:~b (~w) " ++ Format, [LogCallId, ?MODULE, ?LINE, self()])
-=======
 		 LogCallId = ?LOG_CALLID_FUN(get(callid)),
 		 logger:info("~s|log|~p:~b (~w) " ++ Format__For__Log__, [LogCallId, ?MODULE, ?LINE, self()])
->>>>>>> 58584c3b
 	 end)()).
 -define(LOG(Format__For__Log__, Data__For__Format__),
 	(fun() ->
-<<<<<<< HEAD
-		 LogCallId = ?LOG_CALLID_FUN(erlang:get(callid)),
-		 logger:info("~s|log|~p:~b (~w) " ++ Format, [LogCallId, ?MODULE, ?LINE, self() | Data])
-=======
 		 LogCallId = ?LOG_CALLID_FUN(get(callid)),
 		 logger:info("~s|log|~p:~b (~w) " ++ Format__For__Log__, [LogCallId, ?MODULE, ?LINE, self() | Data__For__Format__])
->>>>>>> 58584c3b
 	 end)()).
 -define(LOG(CallId, Format__For__Log__, Data__For__Format__),
         logger:info("~s|log|~p:~b (~w) " ++ Format__For__Log__, [CallId, ?MODULE, ?LINE, self() | Data__For__Format__])).
@@ -55,23 +33,13 @@
 
 -define(LOG_END(Format__For__Log__),
 	(fun() ->
-<<<<<<< HEAD
-		 LogCallId = ?LOG_CALLID_FUN(erlang:get(callid)),
-		 logger:info("~s|end|~p:~b (~w) " ++ Format, [LogCallId, ?MODULE, ?LINE, self()])
-=======
 		 LogCallId = ?LOG_CALLID_FUN(get(callid)),
 		 logger:info("~s|end|~p:~b (~w) " ++ Format__For__Log__, [LogCallId, ?MODULE, ?LINE, self()])
->>>>>>> 58584c3b
 	 end)()).
 -define(LOG_END(Format__For__Log__, Data__For__Format__),
 	(fun() ->
-<<<<<<< HEAD
-		 LogCallId = ?LOG_CALLID_FUN(erlang:get(callid)),
-		 logger:info("~s|end|~p:~b (~w) " ++ Format, [LogCallId, ?MODULE, ?LINE, self() | Data])
-=======
 		 LogCallId = ?LOG_CALLID_FUN(get(callid)),
 		 logger:info("~s|end|~p:~b (~w) " ++ Format__For__Log__, [LogCallId, ?MODULE, ?LINE, self() | Data__For__Format__])
->>>>>>> 58584c3b
 	 end)()).
 -define(LOG_END(CallId, Format__For__Log__, Data__For__Format__),
         logger:info("~s|end|~p:~b (~w) " ++ Format__For__Log__, [CallId, ?MODULE, ?LINE, self() | Data__For__Format__])).
@@ -79,29 +47,13 @@
 
 -define(LOG_SYS(Format__For__Log__),
 	(fun() ->
-<<<<<<< HEAD
-		 LogCallId = ?LOG_CALLID_FUN(erlang:get(callid)),
-		 logger:info("~s|sys|~p:~b (~w) " ++ Format, [LogCallId, ?MODULE, ?LINE, self()])
-=======
 		 LogCallId = ?LOG_CALLID_FUN(get(callid)),
 		 logger:info("~s|sys|~p:~b (~w) " ++ Format__For__Log__, [LogCallId, ?MODULE, ?LINE, self()])
->>>>>>> 58584c3b
 	end)()).
 -define(LOG_SYS(Format__For__Log__, Data__For__Format__),
 	(fun() ->
-<<<<<<< HEAD
-		 LogCallId = ?LOG_CALLID_FUN(erlang:get(callid)),
-		 logger:info("~s|sys|~p:~b (~w) " ++ Format, [LogCallId, ?MODULE, ?LINE, self() | Data])
-	end)()).
--define(LOG_SYS(CallId, Format, Data),
-	logger:info("~s|sys|~p:~b (~w) " ++ Format, [CallId, ?MODULE, ?LINE, self() | Data])).
-
--define(WHISTLE_LOG_INCLUDED, true).
--endif.
-=======
 		 LogCallId = ?LOG_CALLID_FUN(get(callid)),
 		 logger:info("~s|sys|~p:~b (~w) " ++ Format__For__Log__, [LogCallId, ?MODULE, ?LINE, self() | Data__For__Format__])
 	end)()).
 -define(LOG_SYS(CallId, Format__For__Log__, Data__For__Format__),
-	logger:info("~s|sys|~p:~b (~w) " ++ Format__For__Log__, [CallId, ?MODULE, ?LINE, self() | Data__For__Format__])).
->>>>>>> 58584c3b
+	logger:info("~s|sys|~p:~b (~w) " ++ Format__For__Log__, [CallId, ?MODULE, ?LINE, self() | Data__For__Format__])).