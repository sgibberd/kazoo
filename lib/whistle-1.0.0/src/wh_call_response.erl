--- conflicted
+++ resolved
@@ -96,16 +96,10 @@
     Command = [{<<"Application-Name">>, <<"queue">>}
                ,{<<"Call-ID">>, CallId}
                ,{<<"Commands">>, Commands}
-<<<<<<< HEAD
-               | wh_api:default_headers(<<>>, <<"call">>, <<"command">>, <<"call_response">>, <<"0.1.0">>)
-              ],
-    wapi_dialplan:publish_command(CtrlQ, Command).
-=======
                ,{<<"Msg-ID">>, wh_util:rand_hex_binary(6)}
                | wh_api:default_headers(<<>>, <<"call">>, <<"command">>, <<"call_response">>, <<"0.1.0">>)],
     {ok, Payload} = wapi_dialplan:queue(Command),
     wapi_dialplan:publish_action(CtrlQ, Payload).
->>>>>>> d83270dc
 
 %%--------------------------------------------------------------------
 %% @public
