--- conflicted
+++ resolved
@@ -137,22 +137,8 @@
 -spec to_proplist/2 :: (json_string() | json_strings(), json_object() | json_objects()) -> json_proplist() | [json_proplist(),...].
 %% Convert a json object to a proplist
 %% only top-level conversion is supported
-<<<<<<< HEAD
 to_proplist(JObjs) when is_list(JObjs) ->
     [to_proplist(JObj) || JObj <- JObjs];
-to_proplist({struct, Props}) ->
-    Props.
-
-%% convert everything starting at a specific key
-to_proplist(Key, JObjs) when is_list(JObjs) ->
-    [to_proplist(Key, JObj) || JObj <- JObjs];
-to_proplist(Key, {struct, _}=JObj) ->
-    to_proplist(get_value(Key, JObj)).
-
--spec filter/3 :: (fun( ({json_string(), json_term()}) -> boolean() ), json_object() | json_objects(), json_string() | json_strings()) -> json_object() | json_objects().
-filter(Pred, JObj, Keys) when is_list(Keys) andalso is_function(Pred, 1) ->
-    set_value(Keys, filter(Pred, get_value(Keys, JObj)), JObj);
-=======
 to_proplist({struct, Prop}) ->
     Prop.
 
@@ -191,7 +177,6 @@
     JObj1 = get_json_value(Keys, JObj),
     Value = filter(Pred, JObj1),
     set_value(Keys, Value, JObj);
->>>>>>> 3d4b558b
 filter(Pred, JObj, Key) ->
     filter(Pred, JObj, [Key]).
 
@@ -393,11 +378,8 @@
     set_value1(Keys, Value, JObj);
 set_value(Key, Value, JObj) ->
     set_value1([Key], Value, JObj).
-<<<<<<< HEAD
-=======
 %% set_value(Key, Value, [{struct, _} | _]=JObjs) ->
 %%     set_value1(Key, Value, JObjs).
->>>>>>> 3d4b558b
 
 -spec set_value1/3 :: (json_strings(), json_term(), json_object() | json_objects()) -> json_object().
 set_value1([Key|T], Value, JObjs) when is_list(JObjs) ->
@@ -407,11 +389,7 @@
         true ->
             try
                 %% Create a new object with the next key as a property
-<<<<<<< HEAD
-                JObjs ++ [set_value1(T, Value, set_value1([hd(T)], [], new()))]
-=======
                 JObjs ++ [ set_value1(T, Value, set_value1([hd(T)], [], new())) ]
->>>>>>> 3d4b558b
             catch
                 %% There are no more keys in the list, add it unless not an object
                 _:_ ->
