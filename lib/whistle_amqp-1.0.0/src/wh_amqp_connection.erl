%%%-------------------------------------------------------------------
%%% @copyright (C) 2011-2012, VoIP INC
%%% @doc
%%% Handle a host's connection/channels
%%% @end
%%% @contributions
%%%   James Aimonetti
%%%   Karl Anderson
%%%-------------------------------------------------------------------
-module(wh_amqp_connection).

-behaviour(gen_server).

-export([start_link/1]).
-export([exchange_declared/2]).
-export([is_exchange_declared/2]).
-export([get_channel/1]).
-export([init/1
         ,handle_call/3
         ,handle_cast/2
         ,handle_info/2
         ,terminate/2
         ,code_change/3
        ]).

-include("amqp_util.hrl").

-define(SERVER, ?MODULE).
-define(START_TIMEOUT, 500).
-define(MAX_TIMEOUT, 5000).

<<<<<<< HEAD
-type consume_records() :: #'queue.declare'{} | #'queue.bind'{} | #'queue.unbind'{} | #'queue.delete'{} |
                           #'basic.consume'{} | #'basic.cancel'{} | #'basic.ack'{} | #'basic.nack'{} |
                           #'basic.qos'{}.
-type consume_ret() :: 'ok' |
                       {'ok', ne_binary() | #'queue.declare_ok'{}} |
                       {'error', _}.
-type misc_records() :: #'exchange.declare'{}.


-export_type([consume_records/0
              ,misc_records/0
              ,consume_ret/0
             ]).

-record(state, {connection :: {pid(), reference()}
                ,broker :: wh_amqp_broker:broker()
                ,broker_name :: atom()
               }).

=======
>>>>>>> ec8fde75
%%%===================================================================
%%% API
%%%===================================================================

%%--------------------------------------------------------------------
%% @doc
%% Starts the server
%%
%% @spec start_link() -> {ok, Pid} | ignore | {error, Error}
%% @end
%%--------------------------------------------------------------------
start_link(#wh_amqp_connection{manager=Name}=Connection) ->
    gen_server:start_link({local, Name}, ?MODULE, [Connection], []).

-spec is_exchange_declared(ne_binary(), #'exchange.declare'{}) -> boolean().
is_exchange_declared(URI, #'exchange.declare'{exchange=Name}) ->
    case wh_amqp_connections:find(URI) of
        #wh_amqp_connection{exchanges=Exchanges} ->
            lists:keysearch(Name, #'exchange.declare'.exchange, Exchanges) =/= false;
        {error, not_found} -> false
    end.

-spec exchange_declared(ne_binary(), #'exchange.declare'{}) -> 'ok'.
exchange_declared(URI, #'exchange.declare'{}=Command) ->
    case wh_amqp_connections:find(URI) of
        #wh_amqp_connection{manager=Srv} ->
            gen_server:cast(Srv, {exchange_declared, Command});
        {error, not_found} -> ok
    end.

-spec get_channel(#wh_amqp_connection{}) -> {'ok', pid()} | {'error', _}.
get_channel(#wh_amqp_connection{manager=Srv}=Connection) ->
    case gen_server:call(Srv, get_channel) of
        {ok, _}=Ok -> Ok;
        {error, no_channels} ->
            lager:debug("no prechannels available", []),
            open_channel(Connection);
        {error, _}=E -> E
    end.

%%%===================================================================
%%% gen_server callbacks
%%%===================================================================

%%--------------------------------------------------------------------
%% @private
%% @doc
%% Initializes the server
%%
%% @spec init(Args) -> {ok, State} |
%%                     {ok, State, Timeout} |
%%                     ignore |
%%                     {stop, Reason}
%% @end
%%--------------------------------------------------------------------
init([#wh_amqp_connection{uri=URI}=Connection]) ->
    _ = process_flag(trap_exit, true),
    put(callid, ?LOG_SYSTEM_ID),
    self() ! {connect, ?START_TIMEOUT},
    %% in case we crashed and our sup has restarted us....
    case wh_amqp_connections:find(URI) of
        {error, not_found} -> {ok, Connection};
        {ok, C} -> {ok, C}
    end.

%%--------------------------------------------------------------------
%% @private
%% @doc
%% Handling call messages
%%
%% @spec handle_call(Request, From, State) ->
%%                                   {reply, Reply, State} |
%%                                   {reply, Reply, State, Timeout} |
%%                                   {noreply, State} |
%%                                   {noreply, State, Timeout} |
%%                                   {stop, Reason, Reply, State} |
%%                                   {stop, Reason, State}
%% @end
%%--------------------------------------------------------------------
handle_call(teardown_channels, _, State) ->
    io:format("~p: teardown channels~n", [self()]),
    %% TODO find and teardown channels using this connection...
    {reply, ok, State};
handle_call(get_channel, _, #wh_amqp_connection{available=true, prechannels=[]}=State) ->
    gen_server:cast(self(), start_prechannel),
    {reply, {error, no_channels}, State};
handle_call(get_channel, _
            ,#wh_amqp_connection{available=true, prechannels=[{Ref, Channel}|Channels]}=State) ->
    erlang:demonitor(Ref, [flush]),
    gen_server:cast(self(), start_prechannel),
    {reply, {ok, Channel}, State#wh_amqp_connection{prechannels=Channels}};
handle_call(get_channel, _, State) ->
    {reply, {error, not_connected}, State};
handle_call(stop, _, State) ->
    {stop, normal, ok, State};
handle_call(_Msg, _From, State) ->
    {reply, {error, not_implemented}, State}.

%%--------------------------------------------------------------------
%% @private
%% @doc
%% Handling cast messages
%%
%% @spec handle_cast(Msg, State) -> {noreply, State} |
%%                                  {noreply, State, Timeout} |
%%                                  {stop, Reason, State}
%% @end
%%--------------------------------------------------------------------
handle_cast({exchange_declared, #'exchange.declare'{exchange=Name}=Command}
            ,#wh_amqp_connection{uri=URI}=State) ->
    Exchanges = [Command
                 |lists:filter(fun(#'exchange.declare'{exchange=N}) ->
                                       N =/= Name;
                                  (_) -> true
                               end, State#wh_amqp_connection.exchanges)
                ],
    wh_amqp_connections:update_exchanges(URI, Exchanges),
    {noreply, State#wh_amqp_connection{exchanges=Exchanges}};
handle_cast(start_prechannel, #wh_amqp_connection{available=true, prechannels=Channels}=State) ->
    _ = case length(Channels) < 20 of
            true ->
                spawn(fun() -> start_prechannel(State) end);
            false -> ok
        end,
    {noreply, State};
handle_cast({new_prechannel, Pid}, #wh_amqp_connection{available=true, prechannels=Channels}=State) ->
    Ref = erlang:monitor(process, Pid),
    {noreply, State#wh_amqp_connection{prechannels=[{Ref, Pid}|Channels]}};
handle_cast(_Msg, State) ->
    {noreply, State}.

%%--------------------------------------------------------------------
%% @private
%% @doc
%% Handling all non call/cast messages
%%
%% @spec handle_info(Info, State) -> {noreply, State} |
%%                                   {noreply, State, Timeout} |
%%                                   {stop, Reason, State}
%% @end
%%--------------------------------------------------------------------
handle_info({'DOWN', Ref, process, _Pid, Reason}
            ,#wh_amqp_connection{connection_ref=Ref}=State) ->
    lager:critical("connection to the AMQP broker died: ~p", [Reason]),
    %%    notify_consumers({amqp_channel_event, Reason}, Name),
    self() ! {connect, ?START_TIMEOUT},
    {noreply, disconnected(State), hibernate};
handle_info({'DOWN', Ref, process, _Pid, _Reason}
            ,#wh_amqp_connection{prechannels=Channels}=State) ->
    erlang:demonitor(Ref, [flush]),
    gen_server:cast(self(), start_prechannel),
    {noreply, State#wh_amqp_connection{prechannels=lists:keydelete(Ref, 1, Channels)}};
%%handle_info({#'basic.return'{}, #amqp_msg{}}=ReturnMsg, State) ->
%%    wh_amqp_mgr:notify_return_handlers(ReturnMsg),
%%    {noreply, State};
handle_info({connect, Timeout}, #wh_amqp_connection{uri=URI, params=Params}=State) ->
    case amqp_connection:start(Params) of
        {error, auth_failure} ->
            lager:warning("amqp authentication failure with '~s', will retry in ~p", [URI, Timeout]),
            _Ref = erlang:send_after(Timeout, self(), {connect, next_timeout(Timeout)}),
            {noreply, disconnected(State), hibernate};
        {error, _Reason} ->
            lager:warning("failed to connect to '~s' will retry in ~p: ~p", [URI, Timeout, _Reason]),
            _Ref = erlang:send_after(Timeout, self(), {connect, next_timeout(Timeout)}),
            {noreply, disconnected(State), hibernate};
        {ok, Pid} ->
            lager:info("connected successfully to '~s'", [URI]),
            Ref = erlang:monitor(process, Pid),
            S = State#wh_amqp_connection{connection=Pid
                                         ,connection_ref=Ref},
            {noreply, prepare_connection(S), hibernate}
    end;
handle_info(_Info, State) ->
    lager:debug("unhandled message: ~p", [_Info]),
    {noreply, State, hibernate}.

%%--------------------------------------------------------------------
%% @private
%% @doc
%% This function is called by a gen_server when it is about to
%% terminate. It should be the opposite of Module:init/1 and do any
%% necessary cleaning up. When it returns, the gen_server terminates
%% with Reason. The return value is ignored.
%%
%% @spec terminate(Reason, State) -> void()
%% @end
%%--------------------------------------------------------------------
-spec terminate/2 :: (term(), #wh_amqp_connection{}) -> 'ok'.
terminate(_Reason, #wh_amqp_connection{uri=Name}=State) ->
    lager:debug("connection to amqp broker '~s' terminated: ~p", [Name, _Reason]),
    disconnected(State).

%%--------------------------------------------------------------------
%% @private
%% @doc
%% Convert process state when code is changed
%%
%% @spec code_change(OldVsn, State, Extra) -> {ok, NewState}
%% @end
%%--------------------------------------------------------------------
code_change(_OldVsn, State, _Extra) ->
    {ok, State}.

%%%===================================================================
%%% Internal functions
%%%===================================================================
-spec prepare_connection(#wh_amqp_connection{}) -> #wh_amqp_connection{}.
prepare_connection(State) ->
    case open_channel(State) of
        {error, _R} ->
            lager:critical("failed to open control channel to new amqp broker: ~p", [_R]),
            disconnected(State);
        {ok, Pid} ->
            rebuild_exchanges(Pid, State)
    end.

-spec rebuild_exchanges(pid(), #wh_amqp_connection{}) -> #wh_amqp_connection{}.
rebuild_exchanges(Pid, #wh_amqp_connection{exchanges=Exchanges}=State) ->
    rebuild_exchanges(Exchanges, Pid, State).

-spec rebuild_exchanges([] | [#'exchange.declare'{},...], pid(), #wh_amqp_connection{}) -> #wh_amqp_connection{}.
rebuild_exchanges([], _, State) ->
    start_prechannels(State);
rebuild_exchanges([#'exchange.declare'{exchange=_Ex, type=_Ty}=Command
                   |Exchanges
                  ], Pid, State) ->
    lager:debug("redeclared ~s exchange ~s via channel ~p", [_Ty, _Ex, Pid]),
    amqp_channel:call(Pid, Command),
    rebuild_exchanges(Exchanges, Pid, State).

-spec start_prechannels(#wh_amqp_connection{}) -> #wh_amqp_connection{}.
start_prechannels(State) ->
    _ = [start_prechannel(State)
         || _ <- lists:seq(1,10)
        ],
    connected(State).

-spec connected(#wh_amqp_connection{}) -> #wh_amqp_connection{}.
connected(State) ->
    wh_amqp_connections:connected(State).

-spec disconnected(#wh_amqp_connection{}) -> #wh_amqp_connection{}.
disconnected(State) ->
    wh_amqp_channels:lost_connection(State),
    S = wh_amqp_connections:disconnected(State),
    close_connection(S).

-spec close_connection(#wh_amqp_connection{}) -> #wh_amqp_connection{}.
close_connection(#wh_amqp_connection{connection_ref=Ref}=State) when is_reference(Ref) ->
    erlang:demonitor(Ref, [flush]),
    close_connection(State#wh_amqp_connection{connection_ref=undefined});
close_connection(#wh_amqp_connection{prechannels=[{Ref, _}|Channels]}=State) ->
    erlang:demonitor(Ref, [flush]),
    close_connection(State#wh_amqp_connection{prechannels=Channels});
close_connection(State) ->
    State.

-spec next_timeout/1 :: (pos_integer()) -> ?START_TIMEOUT..?MAX_TIMEOUT.
next_timeout(?MAX_TIMEOUT=Timeout) ->
    Timeout;
next_timeout(Timeout) when Timeout*2 > ?MAX_TIMEOUT ->
    ?MAX_TIMEOUT;
next_timeout(Timeout) when Timeout < ?START_TIMEOUT ->
    ?START_TIMEOUT;
next_timeout(Timeout) ->
    Timeout * 2.

-spec start_prechannel(#wh_amqp_connection{}) -> 'ok'.
start_prechannel(#wh_amqp_connection{manager=Srv}=Connection) ->
    case open_channel(Connection) of
        {ok, Pid} ->
            gen_server:cast(Srv, {new_prechannel, Pid});
        {error, _} ->
            ok
    end.

-spec open_channel(#wh_amqp_connection{}) -> {'ok', pid()} | {'error', _}.
open_channel(#wh_amqp_connection{connection=Pid, manager=Srv}) ->
    try amqp_connection:open_channel(Pid) of
        {ok, Channel}=Ok ->
            %% This is not strickly necessary, but since we
            %% loose the entire CONNECTION if a single message
            %% cant be delivered, better safe then sorry...
%%            amqp_selective_consumer:register_default_consumer(Channel, whereis(Srv)),
            Ok;
        closing ->
            lager:debug("unable to open channel, connection is closing", []),
            {error, closing};
        {error, _R}=E ->
            lager:critical("failed to open AMQP channel: ~p", [_R]),
            E
    catch
        _:{noproc, {gen_server, call, [P|_]}} ->
            %% TODO: send notice to self...
            lager:debug("amqp connection ~p is no longer valid...", [P]),
            {error, not_connected}
    end.<|MERGE_RESOLUTION|>--- conflicted
+++ resolved
@@ -29,28 +29,6 @@
 -define(START_TIMEOUT, 500).
 -define(MAX_TIMEOUT, 5000).
 
-<<<<<<< HEAD
--type consume_records() :: #'queue.declare'{} | #'queue.bind'{} | #'queue.unbind'{} | #'queue.delete'{} |
-                           #'basic.consume'{} | #'basic.cancel'{} | #'basic.ack'{} | #'basic.nack'{} |
-                           #'basic.qos'{}.
--type consume_ret() :: 'ok' |
-                       {'ok', ne_binary() | #'queue.declare_ok'{}} |
-                       {'error', _}.
--type misc_records() :: #'exchange.declare'{}.
-
-
--export_type([consume_records/0
-              ,misc_records/0
-              ,consume_ret/0
-             ]).
-
--record(state, {connection :: {pid(), reference()}
-                ,broker :: wh_amqp_broker:broker()
-                ,broker_name :: atom()
-               }).
-
-=======
->>>>>>> ec8fde75
 %%%===================================================================
 %%% API
 %%%===================================================================
