-module(amqp_util).

-include("amqp_util.hrl").

-export([targeted_exchange/0, targeted_publish/2, targeted_publish/3]).
-export([callctl_exchange/0, callctl_publish/2, callctl_publish/3, callctl_publish/4]).
-export([callevt_exchange/0, callevt_publish/1, callevt_publish/3]).
-export([resource_exchange/0, resource_publish/1, resource_publish/2]).
-export([originate_resource_publish/1, originate_resource_publish/2]).
-export([offnet_resource_publish/1, offnet_resource_publish/2]).
-export([callmgr_exchange/0, callmgr_publish/3]).
-export([configuration_exchange/0, configuration_publish/2, configuration_publish/3, document_change_publish/5]).
-export([monitor_exchange/0, monitor_publish/3]).
-export([conference_exchange/0, conference_publish/2, conference_publish/3, conference_publish/4]).

-export([bind_q_to_targeted/1, bind_q_to_targeted/2, unbind_q_from_targeted/1]).
-export([bind_q_to_callctl/1, bind_q_to_callctl/2, unbind_q_from_callctl/1]).
-export([bind_q_to_callevt/2, bind_q_to_callevt/3, unbind_q_from_callevt/2, unbind_q_from_callevt/3]).
-export([bind_q_to_resource/1, bind_q_to_resource/2, unbind_q_from_resource/2]).
-export([bind_q_to_callmgr/2, unbind_q_from_callmgr/2]).
-export([bind_q_to_configuration/2, unbind_q_from_configuration/2]).
-export([bind_q_to_monitor/2]).
-export([bind_q_to_conference/2, bind_q_to_conference/3]).
-export([bind_q_to_exchange/3, bind_q_to_exchange/4]).

-export([new_targeted_queue/0, new_targeted_queue/1]).
-export([new_callctl_queue/1, delete_callctl_queue/1]).
-export([new_callevt_queue/1, delete_callevt_queue/1]).
-export([new_callmgr_queue/1, new_callmgr_queue/2, delete_callmgr_queue/1]).
-export([new_configuration_queue/1, new_configuration_queue/2, delete_configuration_queue/1]).
-export([new_resource_queue/0, new_resource_queue/1]).
-export([new_monitor_queue/0, new_monitor_queue/1, delete_monitor_queue/1]).
-export([new_conference_queue/1, new_conference_queue/2]).

-export([new_queue/0, new_queue/1, new_queue/2, basic_consume/1, basic_consume/2
	 ,basic_publish/3, basic_publish/4, basic_cancel/1, queue_delete/1, queue_delete/2
	 ,new_exchange/2, new_exchange/3]).

-export([access_request/0, access_request/1, basic_ack/1, basic_nack/1, basic_qos/1]).

-export([is_json/1, is_host_available/0, register_return_handler/0]).

%%------------------------------------------------------------------------------
%% @public
%% @doc
%% Publish AMQP messages
%% @end
%%------------------------------------------------------------------------------
-spec targeted_publish/2 :: (Queue, Payload) -> 'ok' when
      Queue :: ne_binary(),
      Payload :: iolist().
-spec targeted_publish/3 :: (Queue, Payload, ContentType) -> 'ok' when
      Queue :: ne_binary(),
      Payload :: iolist(),
      ContentType :: ne_binary().
targeted_publish(Queue, Payload) ->
    targeted_publish(Queue, Payload, ?DEFAULT_CONTENT_TYPE).
targeted_publish(Queue, Payload, ContentType) ->
    basic_publish(?EXCHANGE_TARGETED, Queue, Payload, ContentType).

-spec callmgr_publish/3 :: (Payload, ContentType, RoutingKey) -> 'ok' when
      Payload :: iolist(),
      ContentType :: ne_binary(),
      RoutingKey :: ne_binary().
%% TODO: The routing key on this function should be the first argument for consistency
callmgr_publish(Payload, ContentType, RoutingKey) ->
    basic_publish(?EXCHANGE_CALLMGR, RoutingKey, Payload, ContentType).


-spec configuration_publish/2 :: (RoutingKey, Payload) -> 'ok' when
      RoutingKey :: ne_binary(),
      Payload :: iolist().
-spec configuration_publish/3 :: (RoutingKey, Payload, ContentType) -> 'ok' when
      RoutingKey :: ne_binary(),
      Payload :: iolist(),
      ContentType :: ne_binary().
configuration_publish(RoutingKey, Payload) ->
    configuration_publish(RoutingKey, Payload, ?DEFAULT_CONTENT_TYPE).
configuration_publish(RoutingKey, Payload, ContentType) ->
    basic_publish(?EXCHANGE_CONFIGURATION, RoutingKey, Payload, ContentType).

-spec document_change_publish/5 :: (Action, Db, Type, Id, Payload) -> 'ok' when
      Action :: ne_binary(), %% edited | created | deleted
      Db :: ne_binary(),
      Type :: ne_binary(),
      Id :: ne_binary(),
      Payload :: iolist().
document_change_publish(Action, Db, Type, Id, Payload) ->
    RoutingKey = list_to_binary(["doc_", Action, ".", Db, ".", Type, ".", Id]),
    configuration_publish(RoutingKey, Payload).

-spec callctl_publish/2 :: (CallID, Payload) -> 'ok' when
      CallID :: ne_binary(),
      Payload :: iolist().
-spec callctl_publish/3 :: (CallID, Payload, ContentType) -> 'ok' when
      CallID :: ne_binary(),
      Payload :: iolist(),
      ContentType :: ne_binary().
-spec callctl_publish/4 :: (CallID, Payload, ContentType, Props) -> 'ok' when
      CallID :: ne_binary(),
      Payload :: iolist(),
      ContentType :: ne_binary(),
      Props :: proplist().
callctl_publish(CallID, Payload) ->
    callctl_publish(CallID, Payload, ?DEFAULT_CONTENT_TYPE).
callctl_publish(CallID, Payload, ContentType) ->
    callctl_publish(CallID, Payload, ContentType, []).
callctl_publish(CallID, Payload, ContentType, Props) ->
    basic_publish(?EXCHANGE_CALLCTL, CallID, Payload, ContentType, Props).

-spec callevt_publish/1 :: (Payload) -> 'ok' when
      Payload :: iolist().
-spec callevt_publish/3 :: (CallID, Payload, Type) -> 'ok' when
      CallID :: ne_binary(),
      Payload :: iolist(),
      Type :: event | status_req | cdr | ne_binary().
callevt_publish(Payload) ->
    basic_publish(?EXCHANGE_CALLEVT, ?KEY_CALL_MEDIA_REQ, Payload, ?DEFAULT_CONTENT_TYPE).

callevt_publish(CallID, Payload, event) ->
    basic_publish(?EXCHANGE_CALLEVT, <<?KEY_CALL_EVENT/binary, CallID/binary>>, Payload, ?DEFAULT_CONTENT_TYPE);
callevt_publish(CallID, Payload, status_req) ->
    basic_publish(?EXCHANGE_CALLEVT, <<?KEY_CALL_STATUS_REQ/binary, CallID/binary>>, Payload, ?DEFAULT_CONTENT_TYPE);
callevt_publish(CallID, Payload, cdr) ->
    Key = encode_key(CallID),
    basic_publish(?EXCHANGE_CALLEVT, <<?KEY_CALL_CDR/binary, Key/binary>>, Payload, ?DEFAULT_CONTENT_TYPE);
callevt_publish(_CallID, Payload, RoutingKey) when is_binary(RoutingKey) ->
    basic_publish(?EXCHANGE_CALLEVT, RoutingKey, Payload, ?DEFAULT_CONTENT_TYPE).

-spec resource_publish/1 :: (Payload) -> 'ok' when
      Payload :: iolist().
-spec resource_publish/2 :: (Payload, ContentType) -> 'ok' when
      Payload :: iolist(),
      ContentType :: ne_binary().
resource_publish(Payload) ->
    resource_publish(Payload, ?DEFAULT_CONTENT_TYPE).
resource_publish(Payload, ContentType) ->
    basic_publish(?EXCHANGE_RESOURCE, ?KEY_RESOURCE_REQ, Payload, ContentType).

-spec originate_resource_publish/1 :: (Payload) -> 'ok' when
      Payload :: iolist().
-spec originate_resource_publish/2 :: (Payload, ContentType) -> 'ok' when
      Payload :: iolist(),
      ContentType :: ne_binary().
originate_resource_publish(Payload) ->
    originate_resource_publish(Payload, ?DEFAULT_CONTENT_TYPE).
originate_resource_publish(Payload, ContentType) ->
   basic_publish(?EXCHANGE_RESOURCE, ?KEY_ORGN_RESOURCE_REQ, Payload, ContentType).

-spec offnet_resource_publish/1 :: (Payload) -> 'ok' when
      Payload :: iolist().
-spec offnet_resource_publish/2 :: (Payload, ContentType) -> 'ok' when
      Payload :: iolist(),
      ContentType :: ne_binary().
offnet_resource_publish(Payload) ->
    offnet_resource_publish(Payload, ?DEFAULT_CONTENT_TYPE).
offnet_resource_publish(Payload, ContentType) ->
    basic_publish(?EXCHANGE_RESOURCE, ?KEY_OFFNET_RESOURCE_REQ, Payload, ContentType).

%% monitor
-spec monitor_publish/3 :: (Payload, ContentType, RoutingKey) -> 'ok' when
      Payload :: iolist(),
      ContentType :: ne_binary(),
      RoutingKey :: ne_binary().
monitor_publish(Payload, ContentType, RoutingKey) ->
    basic_publish(?EXCHANGE_MONITOR, RoutingKey, Payload, ContentType).

-spec conference_publish/2 :: (Payload, Queue) -> 'ok' when
      Payload :: iolist(),
      Queue :: discovery | events | service.
-spec conference_publish/3 :: (Payload, Queue, ConfId) -> 'ok' when
      Payload :: iolist(),
      Queue :: events | service,
      ConfId :: ne_binary().
-spec conference_publish/4 :: (Payload, Queue, ConfId, Options) -> 'ok' when
      Payload :: iolist(),
      Queue :: discovery | events | service,
      ConfId :: undefined | ne_binary(),
      Options :: proplist().
conference_publish(Payload, discovery) ->
    conference_publish(Payload, discovery, undefined, []);
conference_publish(Payload, events) ->
    conference_publish(Payload, events, <<"*">>);
conference_publish(Payload, service) ->
    conference_publish(Payload, service, <<"*">>).

conference_publish(Payload, events, ConfId) ->
    conference_publish(Payload, events, ConfId, []);
conference_publish(Payload, service, ConfId) ->
    conference_publish(Payload, events, ConfId, []).

conference_publish(Payload, discovery, _, Options) ->
    basic_publish(?EXCHANGE_CONFERENCE, ?KEY_CONF_DISCOVERY_REQ, Payload, ?DEFAULT_CONTENT_TYPE, Options);
conference_publish(Payload, events, ConfId, Options) ->
    basic_publish(?EXCHANGE_CONFERENCE, <<?KEY_CONF_EVENTS/binary, ConfId/binary>>, Payload, ?DEFAULT_CONTENT_TYPE, Options);
conference_publish(Payload, service, ConfId, Options) ->
    basic_publish(?EXCHANGE_CONFERENCE, <<?KEY_CONF_SERVICE_REQ/binary, ConfId/binary>>, Payload, ?DEFAULT_CONTENT_TYPE, Options).

%% generic publisher for an Exchange.Queue
%% Use <<"#">> for a default Queue
-spec basic_publish/3 :: (Exchange, Queue, Payload) -> 'ok' when
      Exchange :: ne_binary(),
      Queue :: ne_binary(),
      Payload :: iolist().
-spec basic_publish/4 :: (Exchange, Queue, Payload, ContentType) -> 'ok' when
      Exchange :: ne_binary(),
      Queue :: ne_binary(),
      Payload :: iolist(),
      ContentType :: ne_binary().
-spec basic_publish/5 :: (Exchange, Queue, Payload, ContentType, Prop) -> 'ok' when
      Exchange :: ne_binary(),
      Queue :: ne_binary(),
      Payload :: iolist() | ne_binary(),
      ContentType :: ne_binary(),
      Prop :: proplist().
basic_publish(Exchange, Queue, Payload) ->
    basic_publish(Exchange, Queue, Payload, ?DEFAULT_CONTENT_TYPE).
basic_publish(Exchange, Queue, Payload, ContentType) ->
    basic_publish(Exchange, Queue, Payload, ContentType, []).

basic_publish(Exchange, Queue, Payload, ContentType, Prop) when is_list(Payload) ->
    basic_publish(Exchange, Queue, iolist_to_binary(Payload), ContentType, Prop);
basic_publish(Exchange, Queue, Payload, ContentType, Prop) when is_binary(Payload) ->
    BP = #'basic.publish'{
      exchange = Exchange
      ,routing_key = Queue
      ,mandatory = props:get_value(mandatory, Prop, false)
      ,immediate = props:get_value(immediate, Prop, false)
     },

    %% Add the message to the publish, converting to binary
    AM = #'amqp_msg'{
      payload = Payload
      ,props=#'P_basic'{content_type=ContentType}
     },

    amqp_mgr:publish(BP, AM).

%%------------------------------------------------------------------------------
%% @public
%% @doc
%% Create AMQP exchanges
%% @end
%%------------------------------------------------------------------------------
-spec targeted_exchange/0 :: () -> 'ok'.
targeted_exchange() ->
    new_exchange(?EXCHANGE_TARGETED, ?TYPE_TARGETED).

-spec callctl_exchange/0 :: () -> 'ok'.
callctl_exchange() ->
    new_exchange(?EXCHANGE_CALLCTL, ?TYPE_CALLCTL).

-spec callevt_exchange/0 :: () -> 'ok'.
callevt_exchange() ->
    new_exchange(?EXCHANGE_CALLEVT, ?TYPE_CALLEVT).

-spec resource_exchange/0 :: () -> 'ok'.
resource_exchange() ->
    new_exchange(?EXCHANGE_RESOURCE, ?TYPE_RESOURCE).

-spec callmgr_exchange/0 :: () -> 'ok'.
callmgr_exchange() ->
    new_exchange(?EXCHANGE_CALLMGR, ?TYPE_CALLMGR).

-spec configuration_exchange/0 :: () -> 'ok'.
configuration_exchange() ->
    new_exchange(?EXCHANGE_CONFIGURATION, ?TYPE_CONFIGURATION).

-spec monitor_exchange/0 :: () -> 'ok'.
monitor_exchange() ->
    new_exchange(?EXCHANGE_MONITOR, ?TYPE_MONITOR).

-spec conference_exchange/0 :: () -> 'ok'.
conference_exchange() ->
    new_exchange(?EXCHANGE_CONFERENCE, ?TYPE_CONFERENCE).

%% A generic Exchange maker
-spec new_exchange/2 :: (Exchange, Type) -> 'ok' when
      Exchange :: ne_binary(),
      Type :: ne_binary().
-spec new_exchange/3 :: (Exchange, Type, Options) -> 'ok' when
      Exchange :: ne_binary(),
      Type :: ne_binary(),
      Options :: proplist().
new_exchange(Exchange, Type) ->
    new_exchange(Exchange, Type, []).
new_exchange(Exchange, Type, _Options) ->
    ED = #'exchange.declare'{
      exchange = Exchange
      ,type = Type
     },
    amqp_mgr:misc_req(ED).

%%------------------------------------------------------------------------------
%% @public
%% @doc
%% Create AMQP queues
%% @end
%%------------------------------------------------------------------------------
-spec new_targeted_queue/0 :: () -> binary() | {'error', 'amqp_error'}.
-spec new_targeted_queue/1 :: (Queue) -> binary() | {'error', 'amqp_error'} when
      Queue :: binary().
new_targeted_queue() ->
    new_targeted_queue(<<>>).

new_targeted_queue(Queue) ->
    new_queue(Queue, [{nowait, false}]).

-spec new_callevt_queue/1 :: (CallID) -> binary() | {'error', 'amqp_error'} when
      CallID :: binary().
new_callevt_queue(<<>>) ->
    new_queue(<<>>, [{exclusive, false}, {auto_delete, true}, {nowait, false}]);
new_callevt_queue(CallID) ->
    new_queue(list_to_binary([?EXCHANGE_CALLEVT, ".", CallID])
	      ,[{exclusive, false}, {auto_delete, true}, {nowait, false}]).

-spec new_callctl_queue/1 :: (CallID) -> binary() | {'error', 'amqp_error'} when
      CallID :: binary().
new_callctl_queue(<<>>) ->
    new_queue(<<>>, [{exclusive, false}, {auto_delete, true}, {nowait, false}]);
new_callctl_queue(CallID) ->
    new_queue(list_to_binary([?EXCHANGE_CALLCTL, ".", CallID])
	      ,[{exclusive, false}, {auto_delete, true}, {nowait, false}]).

-spec new_resource_queue/0 :: () -> binary() | {'error', 'amqp_error'}.
-spec new_resource_queue/1 :: (Queue) -> binary() | {'error', 'amqp_error'} when
      Queue :: binary().
new_resource_queue() ->
    new_resource_queue(?RESOURCE_QUEUE_NAME).
new_resource_queue(Queue) ->
    new_queue(Queue, [{exclusive, false}, {auto_delete, true}, {nowait, false}]).

-spec new_callmgr_queue/1 :: (Queue) -> binary() | {'error', 'amqp_error'} when
      Queue :: binary().
-spec new_callmgr_queue/2 :: (Queue, Options) -> binary() | {'error', 'amqp_error'} when
      Queue :: binary(),
      Options :: proplist().
new_callmgr_queue(Queue) ->
    new_callmgr_queue(Queue, []).
new_callmgr_queue(Queue, Opts) ->
    new_queue(Queue, Opts).

-spec new_configuration_queue/1 :: (Queue) -> binary() | {'error', 'amqp_error'} when
      Queue :: binary().
-spec new_configuration_queue/2 :: (Queue, Options) -> binary() | {'error', 'amqp_error'} when
      Queue :: binary(),
      Options :: proplist().
new_configuration_queue(Queue) ->
    new_configuration_queue(Queue, []).
new_configuration_queue(Queue, Options) ->
    new_queue(Queue, Options).

-spec new_monitor_queue/0 :: () -> binary() | {'error', 'amqp_error'}.
-spec new_monitor_queue/1 :: (Queue :: binary()) -> binary() | {'error', 'amqp_error'}.
new_monitor_queue() ->
    new_monitor_queue(<<>>).
new_monitor_queue(Queue) ->
    new_queue(Queue, [{exclusive, false}, {auto_delete, true}]).

-spec new_conference_queue/1 :: (Queue) -> binary() | {'error', 'amqp_error'} when
      Queue :: discovery | binary().
-spec new_conference_queue/2 :: (Queue, Options) -> binary() | {'error', 'amqp_error'} when
      Queue :: discovery | binary(),
      Options :: proplist().
new_conference_queue(discovery) ->
    new_queue(?CONF_DISCOVERY_QUEUE_NAME, [{exclusive, false}, {auto_delete, true}, {nowait, false}]);
new_conference_queue(ConfId) ->
    new_queue(<<?KEY_CONF_SERVICE_REQ/binary, ConfId/binary>>, [{exclusive, true}, {auto_delete, true}, {nowait, false}]).

new_conference_queue(discovery, Options) ->
    new_queue(?CONF_DISCOVERY_QUEUE_NAME, Options);
new_conference_queue(ConfId, Options) ->
    new_queue(<<?KEY_CONF_SERVICE_REQ/binary, ConfId/binary>>, Options).

%% Declare a queue and returns the queue Name
-spec new_queue/0 :: () -> binary() | {'error', 'amqp_error'}.
-spec new_queue/1 :: (Queue) -> binary() | {'error', 'amqp_error'} when
      Queue :: binary().
-spec new_queue/2 :: (Queue, Options) -> binary() | {'error', 'amqp_error'} when
      Queue :: binary(),
      Options :: proplist().
new_queue() ->
    new_queue(<<>>). % let's the client lib create a random queue name
new_queue(Queue) ->
    new_queue(Queue, []).
new_queue(Queue, Options) when is_binary(Queue) ->
    QD = #'queue.declare'{
      queue = Queue
      ,passive = props:get_value(passive, Options, false)
      ,durable = props:get_value(durable, Options, false)
      ,exclusive = props:get_value(exclusive, Options, false)
      ,auto_delete = props:get_value(auto_delete, Options, true)
      ,nowait = props:get_value(nowait, Options, false)
      ,arguments = props:get_value(arguments, Options, [])
     },
    case amqp_mgr:consume(QD) of
	'ok' -> Queue;
	#'queue.declare_ok'{queue=Q} -> Q;
	_Other ->
	    {'error', 'amqp_error'}
    end.

%%------------------------------------------------------------------------------
%% @public
%% @doc
%% Delete AMQP queue
%% @end
%%------------------------------------------------------------------------------
delete_callevt_queue(CallID) ->
    delete_callevt_queue(CallID, []).
delete_callevt_queue(CallID, Prop) ->
    queue_delete(list_to_binary([?EXCHANGE_CALLEVT, ".", CallID]), Prop).

delete_callctl_queue(CallID) ->
    delete_callctl_queue(CallID, []).
delete_callctl_queue(CallID, Prop) ->
    queue_delete(list_to_binary([?EXCHANGE_CALLCTL, ".", CallID]), Prop).

delete_callmgr_queue(Queue) ->
    queue_delete(Queue, []).

delete_configuration_queue(Queue) ->
    queue_delete(Queue, []).

delete_monitor_queue(Queue) ->
    queue_delete(Queue, []).

queue_delete(Queue) ->
    queue_delete(Queue, []).

queue_delete(Queue, Prop) ->
    QD = #'queue.delete'{
      queue=Queue
      ,if_unused=props:get_value(if_unused, Prop, false)
      ,if_empty = props:get_value(if_empty, Prop, false)
      ,nowait = props:get_value(nowait, Prop, true)
     },
    amqp_mgr:consume(QD).

%%------------------------------------------------------------------------------
%% @public
%% @doc
%% Bind a Queue to an Exchange (with optional Routing Key)
%% @end
%%------------------------------------------------------------------------------
-spec bind_q_to_targeted/1 :: (Queue) -> 'ok' | {'error', term()} when
      Queue :: binary().
bind_q_to_targeted(Queue) ->
    bind_q_to_exchange(Queue, Queue, ?EXCHANGE_TARGETED).
bind_q_to_targeted(Queue, Routing) ->
    bind_q_to_exchange(Queue, Routing, ?EXCHANGE_TARGETED).

-spec bind_q_to_callctl/1 :: (Queue) -> 'ok' | {'error', term()} when
      Queue :: binary().
-spec bind_q_to_callctl/2 :: (Queue, Routing) -> 'ok' | {'error', term()} when
      Queue :: binary(),
      Routing :: binary().
bind_q_to_callctl(Queue) ->
    bind_q_to_callctl(Queue, Queue).
bind_q_to_callctl(Queue, Routing) ->
    bind_q_to_exchange(Queue, Routing, ?EXCHANGE_CALLCTL).

%% to receive all call events or cdrs, regardless of callid, pass <<"*">> for CallID
-spec bind_q_to_callevt/2 :: (Queue, CallID) -> 'ok' | {'error', term()} when
      Queue :: binary(),
      CallID :: media_req | binary().
-spec bind_q_to_callevt/3 :: (Queue, CallID, Type) -> 'ok' | {'error', term()} when
      Queue :: binary(),
      CallID :: binary(),
      Type :: events | status_req | cdr | other.
bind_q_to_callevt(Queue, media_req) ->
    bind_q_to_exchange(Queue, ?KEY_CALL_MEDIA_REQ, ?EXCHANGE_CALLEVT);
bind_q_to_callevt(Queue, CallID) ->
    bind_q_to_callevt(Queue, CallID, events).

bind_q_to_callevt(Queue, CallID, events) ->
    bind_q_to_exchange(Queue, <<?KEY_CALL_EVENT/binary, CallID/binary>>, ?EXCHANGE_CALLEVT);
bind_q_to_callevt(Queue, CallID, status_req) ->
    bind_q_to_exchange(Queue, <<?KEY_CALL_STATUS_REQ/binary, CallID/binary>>, ?EXCHANGE_CALLEVT);
bind_q_to_callevt(Queue, CallID, cdr) ->
    bind_q_to_exchange(Queue, <<?KEY_CALL_CDR/binary, CallID/binary>>, ?EXCHANGE_CALLEVT);
bind_q_to_callevt(Queue, Routing, other) ->
    bind_q_to_exchange(Queue, Routing, ?EXCHANGE_CALLEVT).

-spec bind_q_to_resource/1 :: (Queue) -> 'ok' | {'error', term()} when
      Queue :: binary().
-spec bind_q_to_resource/2 :: (Queue, Routing) -> 'ok' | {'error', term()} when
      Queue :: binary(),
      Routing :: binary().
bind_q_to_resource(Queue) ->
    bind_q_to_resource(Queue, <<"#">>).
bind_q_to_resource(Queue, Routing) ->
    bind_q_to_exchange(Queue, Routing, ?EXCHANGE_RESOURCE).

-spec bind_q_to_callmgr/2 :: (Queue, Routing) -> 'ok' | {'error', term()} when
      Queue :: binary(),
      Routing :: binary().
bind_q_to_callmgr(Queue, Routing) ->
    bind_q_to_exchange(Queue, Routing, ?EXCHANGE_CALLMGR).

-spec bind_q_to_configuration/2 :: (Queue, Routing) -> ok | {error, term()} when
      Queue :: binary(),
      Routing :: binary().
bind_q_to_configuration(Queue, Routing) ->
    bind_q_to_exchange(Queue, Routing, ?EXCHANGE_CONFIGURATION).

-spec bind_q_to_monitor/2 :: (Queue, Routing) -> ok | {error, term()} when
      Queue :: binary(),
      Routing :: binary().
bind_q_to_monitor(Queue, Routing) ->
    bind_q_to_exchange(Queue, Routing, ?EXCHANGE_MONITOR).


-spec bind_q_to_conference/2 :: (Queue, Routing) -> 'ok' | {'error', term()} when
      Queue :: binary(),
      Routing :: discovery | service | events.
-spec bind_q_to_conference/3 :: (Queue, Routing, ConfId) -> 'ok' | {'error', term()} when
      Queue :: binary(),
      Routing :: discovery | service | events,
      ConfId :: undefined | binary().


bind_q_to_conference(Queue, discovery) ->
    bind_q_to_conference(Queue, discovery, undefined);
bind_q_to_conference(Queue, service) ->
    bind_q_to_conference(Queue, service, <<"*">>);
bind_q_to_conference(Queue, events) ->
    bind_q_to_conference(Queue, events, <<"*">>).

bind_q_to_conference(Queue, discovery, _) ->
    bind_q_to_exchange(Queue, ?KEY_CONF_DISCOVERY_REQ, ?EXCHANGE_CONFERENCE, [{nowait, false}]);
bind_q_to_conference(Queue, service, ConfId) ->
    bind_q_to_exchange(Queue, <<?KEY_CONF_SERVICE_REQ/binary, ConfId/binary>>, ?EXCHANGE_CONFERENCE, [{nowait, false}]);
bind_q_to_conference(Queue, events, ConfId) ->
    bind_q_to_exchange(Queue, <<?KEY_CONF_EVENTS/binary, ConfId/binary>>, ?EXCHANGE_CONFERENCE, [{nowait, false}]).

-spec bind_q_to_exchange/3 :: (Queue, Routing, Exchange) -> 'ok' | {'error', term()} when
      Queue :: binary(),
      Routing :: binary(),
      Exchange :: binary().
-spec bind_q_to_exchange/4 :: (Queue, Routing, Exchange, Options) -> 'ok' | {'error', term()} when
      Queue :: binary(),
      Routing :: binary(),
      Exchange :: binary(),
      Options :: proplist().
bind_q_to_exchange(Queue, Routing, Exchange) ->
    bind_q_to_exchange(Queue, Routing, Exchange, []).
bind_q_to_exchange(Queue, Routing, Exchange, Options) ->
    QB = #'queue.bind'{
      queue = Queue %% what queue does the binding attach to?
      ,exchange = Exchange %% what exchange does the binding attach to?
      ,routing_key = Routing %% how does an exchange know a message should go to a bound queue?
      ,nowait = props:get_value(nowait, Options, true)
      ,arguments = []
     },
    case amqp_mgr:consume(QB) of
        {'queue.bind_ok'} -> ok;
        Else -> Else
    end.

%%------------------------------------------------------------------------------
%% @public
%% @doc
%% Unbind a Queue from an Exchange
%% @end
%%------------------------------------------------------------------------------
-spec unbind_q_from_callevt/2 :: (Queue, CallID) -> 'ok' | {'error', term()} when
      Queue :: binary(),
      CallID :: media_req | binary().
-spec unbind_q_from_callevt/3 :: (Queue, CallID, Type) -> 'ok' | {'error', term()} when
      Queue :: binary(),
      CallID :: binary(),
      Type :: events | status_req | cdr | other.
unbind_q_from_callevt(Queue, media_req) ->
    unbind_q_from_exchange(Queue, ?KEY_CALL_MEDIA_REQ, ?EXCHANGE_CALLEVT);
unbind_q_from_callevt(Queue, CallID) ->
    unbind_q_from_callevt(Queue, CallID, events).

unbind_q_from_callevt(Queue, CallID, events) ->
    unbind_q_from_exchange(Queue, <<?KEY_CALL_EVENT/binary, CallID/binary>>, ?EXCHANGE_CALLEVT);
unbind_q_from_callevt(Queue, CallID, status_req) ->
    unbind_q_from_exchange(Queue, <<?KEY_CALL_STATUS_REQ/binary, CallID/binary>>, ?EXCHANGE_CALLEVT);
unbind_q_from_callevt(Queue, CallID, cdr) ->
    unbind_q_from_exchange(Queue, <<?KEY_CALL_CDR/binary, CallID/binary>>, ?EXCHANGE_CALLEVT);
unbind_q_from_callevt(Queue, Routing, other) ->
    unbind_q_from_exchange(Queue, Routing, ?EXCHANGE_CALLEVT).

unbind_q_from_callctl(Queue) ->
    unbind_q_from_exchange(Queue, Queue, ?EXCHANGE_CALLCTL).

unbind_q_from_resource(Queue, Routing) ->
    unbind_q_from_exchange(Queue, Routing, ?EXCHANGE_RESOURCE).

unbind_q_from_callmgr(Queue, Routing) ->
    unbind_q_from_exchange(Queue, Routing, ?EXCHANGE_CALLMGR).

unbind_q_from_configuration(Queue, Routing) ->
    unbind_q_from_exchange(Queue, Routing, ?EXCHANGE_CONFIGURATION).

unbind_q_from_targeted(Queue) ->
    unbind_q_from_exchange(Queue, Queue, ?EXCHANGE_TARGETED).

unbind_q_from_exchange(Queue, Routing, Exchange) ->
    QU = #'queue.unbind'{
      queue = Queue
      ,exchange = Exchange
      ,routing_key = Routing
      ,arguments = []
     },
    amqp_mgr:consume(QU).

%%------------------------------------------------------------------------------
%% @public
%% @doc
%% Bind a Queue to an Exchange (with optional Routing Key)
%% @end
%%------------------------------------------------------------------------------
%% create a consumer for a Queue
-spec basic_consume/1 :: (Queue) -> 'ok' when
      Queue :: binary().
-spec basic_consume/2 :: (Queue, Options) -> 'ok' when
      Queue :: binary(),
      Options :: proplist().
basic_consume(Queue) ->
    basic_consume(Queue, []).

basic_consume(Queue, Options) ->
    BC = #'basic.consume'{
      queue = Queue
      ,consumer_tag = Queue
      ,no_local = props:get_value(no_local, Options, false)
      ,no_ack = props:get_value(no_ack, Options, true)
      ,exclusive = props:get_value(exclusive, Options, true)
      ,nowait = props:get_value(nowait, Options, false)
     },
    case amqp_mgr:consume(BC) of
        {_Pid, {'basic.consume_ok', _}} ->
            %% link(C),
            ok;
        {_, Error} -> Error;
        Else -> Else
    end.

%%------------------------------------------------------------------------------
%% @public
%% @doc
%% This method cancels a consumer. This does not affect already delivered messages,
%% but it does mean the server will not send any more messages for that consumer.
%% @end
%%------------------------------------------------------------------------------
basic_cancel(Queue) ->
    BC = #'basic.cancel'{
      consumer_tag = Queue
     },
    amqp_mgr:consume(BC).

%%------------------------------------------------------------------------------
%% @public
%% @doc
%%
%% @end
%%------------------------------------------------------------------------------
access_request() ->
    access_request([]).
access_request(Options) ->
    #'access.request'{
      realm = props:get_value(realm, Options, <<"/data">>)
      ,exclusive = props:get_value(exclusive, Options, false)
      ,passive = props:get_value(passive, Options, true)
      ,active = props:get_value(active, Options, true)
      ,write = props:get_value(write, Options, true)
      ,read = props:get_value(read, Options, true)
     }.

%%------------------------------------------------------------------------------
%% @public
%% @doc
%% Determines if the content is flaged as type JSON
%% @end
%%------------------------------------------------------------------------------
is_json(Props) ->
    Props#'P_basic'.content_type == ?DEFAULT_CONTENT_TYPE.

%%------------------------------------------------------------------------------
%% @public
%% @doc
%% When sent by the client, this method acknowledges one or more messages
%% delivered via the Deliver or Get-'Ok' methods.
%% @end
%%------------------------------------------------------------------------------
basic_ack(DTag) ->
    amqp_mgr:consume(#'basic.ack'{delivery_tag=DTag}).

%%------------------------------------------------------------------------------
%% @public
%% @doc
%% NOTE: THIS METHOD IS A RABBITMQ-SPECIFIC EXTENSION OF AMQP
%% Reject one or more incoming messages.
%% @end
%%------------------------------------------------------------------------------
basic_nack(DTag) ->
    amqp_mgr:consume(#'basic.nack'{delivery_tag=DTag}).

%%------------------------------------------------------------------------------
%% @public
%% @doc
%% Determine if the AMQP host is currently reachable
%% @end
%%------------------------------------------------------------------------------
-spec is_host_available/0 :: () -> boolean().
is_host_available() ->
    amqp_mgr:is_available().

%%------------------------------------------------------------------------------
%% @public
%% @doc
%% Specify quality of service
%% @end
%%------------------------------------------------------------------------------
-spec basic_qos/1 :: (PreFetch) -> 'ok' when
      PreFetch :: non_neg_integer().
basic_qos(PreFetch) when is_integer(PreFetch) ->
    amqp_mgr:consume(#'basic.qos'{prefetch_count = PreFetch}).

%%------------------------------------------------------------------------------
%% @public
%% @doc
%% Register to recieve notifications if ANY messages published with either with
%% the immediate or mandatory flags is returned
%% @end
%%------------------------------------------------------------------------------
-spec register_return_handler/0 :: () -> 'ok'.
register_return_handler() ->
    amqp_mgr:register_return_handler().

%%------------------------------------------------------------------------------
%% @public
%% @doc
%% Encode/decode a key so characters like dot won't interfere with routing separator
%% @end
%%------------------------------------------------------------------------------
-spec encode_key/1 :: (RoutingKey) -> RoutingKeyEncoded :: binary() when
      RoutingKey :: binary().
encode_key(RoutingKey) ->
<<<<<<< HEAD
    %Encoded = edoc_util:escape_uri(binary_to_list(RoutingKey)),
    re:replace(RoutingKey, "\\.", "%2E", [global, {return, binary}]).
=======
    binary:replace(RoutingKey, <<".">>, <<"%2E">>, [global]).
>>>>>>> 2da4617f

-spec decode_key/1 :: (RoutingKey) -> RoutingKeyDecoded :: binary() when
      RoutingKey :: binary().
decode_key(RoutingKey) ->
<<<<<<< HEAD
    re:replace(RoutingKey, "%2E", "\\.", [global, {return, binary}]).
=======
    binary:replace(RoutingKey, <<"%2E">>, <<".">>, [global]).


-include_lib("eunit/include/eunit.hrl").
-ifdef(TEST).
encode_key_test() ->
    ?assertEqual(<<"key">>, encode_key(<<"key">>)),
    ?assertEqual(<<"routing%2Ekey">>, encode_key(<<"routing.key">>)),
    ?assertEqual(<<"long%2Erouting%2Ekey">>, encode_key(<<"long.routing.key">>)),
    ok.

decode_key_test() ->
    ?assertEqual(<<"key">>, decode_key(<<"key">>)),
    ?assertEqual(<<"routing.key">>, decode_key(<<"routing%2Ekey">>)),
    ?assertEqual(<<"long.routing.key">>, decode_key(<<"long%2Erouting%2Ekey">>)),
    ok.
-endif.
>>>>>>> 2da4617f
<|MERGE_RESOLUTION|>--- conflicted
+++ resolved
@@ -742,19 +742,11 @@
 -spec encode_key/1 :: (RoutingKey) -> RoutingKeyEncoded :: binary() when
       RoutingKey :: binary().
 encode_key(RoutingKey) ->
-<<<<<<< HEAD
-    %Encoded = edoc_util:escape_uri(binary_to_list(RoutingKey)),
-    re:replace(RoutingKey, "\\.", "%2E", [global, {return, binary}]).
-=======
     binary:replace(RoutingKey, <<".">>, <<"%2E">>, [global]).
->>>>>>> 2da4617f
 
 -spec decode_key/1 :: (RoutingKey) -> RoutingKeyDecoded :: binary() when
       RoutingKey :: binary().
 decode_key(RoutingKey) ->
-<<<<<<< HEAD
-    re:replace(RoutingKey, "%2E", "\\.", [global, {return, binary}]).
-=======
     binary:replace(RoutingKey, <<"%2E">>, <<".">>, [global]).
 
 
@@ -771,5 +763,4 @@
     ?assertEqual(<<"routing.key">>, decode_key(<<"routing%2Ekey">>)),
     ?assertEqual(<<"long.routing.key">>, decode_key(<<"long%2Erouting%2Ekey">>)),
     ok.
--endif.
->>>>>>> 2da4617f
+-endif.