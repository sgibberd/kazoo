%%%-------------------------------------------------------------------
%%% @copyright (C) 2012, VoIP INC
%%% @doc
%%% Worker with a dedicated targeted queue.
%%%
%%% Inserts Queue Name as the Server-ID and proxies the AMQP request
%%% (expects responses to the request)
%%% @end
%%% @contributors
%%%   James Aimonetti
%%%-------------------------------------------------------------------
-module(wh_amqp_worker).

-behaviour(gen_listener).

%% API
-export([start_link/1]).
-export([call/4, call/5]).
-export([cast/3]).
-export([any_resp/1]).
-export([handle_resp/2]).
-export([send_request/4]).
-export([init/1
         ,handle_call/3
         ,handle_cast/2
         ,handle_info/2
         ,handle_event/2
         ,terminate/2
         ,code_change/3
        ]).

-include("amqp_util.hrl").

-type publish_fun() :: fun((api_terms()) -> _).
-type validate_fun() :: fun((api_terms()) -> boolean()).

-export_type([publish_fun/0, validate_fun/0]).

-record(state, {current_msg_id :: ne_binary()
                ,client_pid :: pid()
                ,client_ref :: reference()
                ,client_from :: {pid(), reference()}
                ,client_vfun :: fun((api_terms()) -> boolean())
                ,neg_resp :: wh_json:json_object()
                ,neg_resp_count = 0 :: non_neg_integer()
                ,neg_resp_threshold = 2 :: pos_integer()
                ,req_timeout_ref :: reference()
                ,req_start_time :: wh_now()
                ,callid :: ne_binary()
               }).

-define(FUDGE, 2600).

-define(BINDINGS, [{self, []}]).
-define(RESPONDERS, [{{?MODULE, handle_resp}, [{<<"*">>, <<"*">>}]}]).
-define(QUEUE_NAME, <<>>).
-define(QUEUE_OPTIONS, []).
-define(CONSUME_OPTIONS, []).

%%%===================================================================
%%% API
%%%===================================================================

%%--------------------------------------------------------------------
%% @doc
%% Starts the server
%%
%% @spec start_link() -> {ok, Pid} | ignore | {error, Error}
%% @end
%%--------------------------------------------------------------------
start_link(Args) ->
    gen_listener:start_link(?MODULE, [{bindings, ?BINDINGS}
                                      ,{responders, ?RESPONDERS}
                                      ,{queue_name, ?QUEUE_NAME}
                                      ,{queue_options, ?QUEUE_OPTIONS}
                                      ,{consume_options, ?CONSUME_OPTIONS}
                                     ], [Args]).

-spec call/4 :: (server_ref(), api_terms(), wh_amqp_worker:publish_fun(), wh_amqp_worker:validate_fun()) -> {'ok', wh_json:json_object()} |
                                                                                                                           {'error', _}.
-spec call/5 :: (server_ref(), api_terms(), wh_amqp_worker:publish_fun(), wh_amqp_worker:validate_fun(), pos_integer()) -> {'ok', wh_json:json_object()} |
                                                                                                                           {'error', _}.
call(Srv, Req, PubFun, VFun) ->
    call(Srv, Req, PubFun, VFun, 2000).

call(Srv, Req, PubFun, VFun, Timeout) ->
    case catch poolboy:checkout(Srv, false, 1000) of
        W when is_pid(W) ->
            Prop = case wh_json:is_json_object(Req) of
                       true -> wh_json:to_proplist(Req);
                       false -> Req
                   end,
            Reply = gen_listener:call(W, {request, Prop, PubFun, VFun, Timeout}, Timeout + ?FUDGE),
            poolboy:checkin(Srv, W),
            Reply;
        full ->
            lager:debug("failed to checkout worker: full"),
            {error, pool_full};
        _Else ->
            lager:debug("poolboy error: ~p", [_Else]),
            {error, poolboy_fault}
    end.

-spec cast/3 :: (server_ref(), api_terms(), wh_amqp_worker:publish_fun()) -> 'ok' | {'error', _}.
cast(Srv, Req, PubFun) ->
    case catch poolboy:checkout(Srv, false, 1000) of
        W when is_pid(W) ->
            poolboy:checkin(Srv, W),
            Prop = case wh_json:is_json_object(Req) of
                       true -> wh_json:to_proplist(Req);
                       false -> Req
                   end,
            gen_listener:cast(W, {publish, Prop, PubFun});
        full ->
            lager:debug("failed to checkout worker: full"),
            {error, pool_full};
        _Else ->
            lager:debug("poolboy error: ~p", [_Else]),
            {error, poolboy_fault}
    end.

-spec any_resp/1 :: (any()) -> 'true'.
any_resp(_) -> true.

-spec handle_resp/2 :: (wh_json:json_object(), proplist()) -> 'ok'.
handle_resp(JObj, Props) ->
    gen_listener:cast(props:get_value(server, Props), {event, wh_json:get_value(<<"Msg-ID">>, JObj), JObj}).

-spec send_request/4 :: (ne_binary(), pid(), function(), proplist()) -> 'ok'.
send_request(CallID, Self, PublishFun, ReqProp) ->
    put(callid, CallID),
    Prop = [{<<"Server-ID">>, gen_listener:queue_name(Self)}
            ,{<<"Call-ID">>, CallID}
            | ReqProp],
    PublishFun(Prop).

%%%===================================================================
%%% gen_server callbacks
%%%===================================================================

%%--------------------------------------------------------------------
%% @private
%% @doc
%% Initializes the server
%%
%% @spec init(Args) -> {ok, State} |
%%                     {ok, State, Timeout} |
%%                     ignore |
%%                     {stop, Reason}
%% @end
%%--------------------------------------------------------------------
init([Args]) ->
    process_flag(trap_exit, true),
    put(callid, ?LOG_SYSTEM_ID),
    lager:debug("starting amqp worker"),
    NegThreshold = props:get_value(neg_resp_threshold, Args, 2),
    {ok, #state{neg_resp_threshold=NegThreshold}}.

%%--------------------------------------------------------------------
%% @private
%% @doc
%% Handling call messages
%%
%% @spec handle_call(Request, From, State) ->
%%                                   {reply, Reply, State} |
%%                                   {reply, Reply, State, Timeout} |
%%                                   {noreply, State} |
%%                                   {noreply, State, Timeout} |
%%                                   {stop, Reason, Reply, State} |
%%                                   {stop, Reason, State}
%% @end
%%--------------------------------------------------------------------
handle_call({request, ReqProp, PublishFun, VFun, Timeout}, {ClientPid, _}=From, State) ->
    _ = wh_util:put_callid(ReqProp),
    CallID = get(callid),
    Self = self(),
    ClientRef = erlang:monitor(process, ClientPid),
    ReqRef = erlang:start_timer(Timeout, Self, req_timeout),
    {ReqProp1, MsgID} = case props:get_value(<<"Msg-ID">>, ReqProp) of
                            undefined ->
                                M = wh_util:rand_hex_binary(8),
                                {[{<<"Msg-ID">>, M} | ReqProp], M};
                            M -> {ReqProp, M}
                        end,
    lager:debug("published request with msg id ~s for ~p", [MsgID, ClientPid]),
    P = proc_lib:spawn(?MODULE, send_request, [CallID, Self, PublishFun, ReqProp1]),
    _R = erlang:monitor(process, P),
    {noreply, State#state{
                client_pid = ClientPid
                ,client_ref = ClientRef
                ,client_from = From
                ,client_vfun = VFun
                ,neg_resp_count = 0
                ,current_msg_id = MsgID
                ,req_timeout_ref = ReqRef
                ,req_start_time = erlang:now()
                ,callid = CallID
               }};
handle_call(_Request, _From, State) ->
    {reply, {error, not_implemented}, State}.

%%--------------------------------------------------------------------
%% @private
%% @doc
%% Handling cast messages
%%
%% @spec handle_cast(Msg, State) -> {noreply, State} |
%%                                  {noreply, State, Timeout} |
%%                                  {stop, Reason, State}
%% @end
%%--------------------------------------------------------------------
handle_cast({publish, ReqProp, PublishFun}, State) ->
    PublishFun(ReqProp),
    {noreply, State};    
handle_cast({set_negative_threshold, NegThreshold}, State) ->
    lager:debug("set negative threshold to ~p", [NegThreshold]),
    {noreply, State#state{neg_resp_threshold = NegThreshold}};
handle_cast({event, MsgId, JObj}, #state{current_msg_id = MsgId
                                         ,client_from = From
                                         ,client_ref = ClientRef
                                         ,client_vfun = VFun
                                         ,req_timeout_ref = ReqRef
                                         ,req_start_time = StartTime
                                         ,neg_resp_count = NegCount
                                         ,neg_resp_threshold = NegThreshold
                                        }=State) when NegCount < NegThreshold ->
    _ = wh_util:put_callid(JObj),
    lager:debug("response for msg id ~s took ~b micro to return", [MsgId, timer:now_diff(erlang:now(), StartTime)]),
    case VFun(JObj) of
        true ->
            erlang:demonitor(ClientRef, [flush]),
<<<<<<< HEAD
            lager:info("response after ~b ms", [timer:now_diff(erlang:now(), StartTime) div 1000]),
=======
>>>>>>> 958bdcd9
            gen_server:reply(From, {ok, JObj}),
            _ = erlang:cancel_timer(ReqRef),
            put(callid, ?LOG_SYSTEM_ID),
            {noreply, reset(State)};
        false ->
            lager:debug("response failed validator, waiting for more responses"),
            {noreply, State#state{neg_resp_count = NegCount + 1, neg_resp=JObj}, 0}
    end;
handle_cast({event, _MsgId, JObj}, #state{current_msg_id=_CurrMsgId}=State) ->
    _ = wh_util:put_callid(JObj),
    lager:debug("received unexpected message with old/expired message id: ~s, waiting for ~s", [_MsgId, _CurrMsgId]),
    {noreply, State};
handle_cast(_Msg, State) ->
    {noreply, State}.

%%--------------------------------------------------------------------
%% @private
%% @doc
%% Handling all non call/cast messages
%%
%% @spec handle_info(Info, State) -> {noreply, State} |
%%                                   {noreply, State, Timeout} |
%%                                   {stop, Reason, State}
%% @end
%%--------------------------------------------------------------------
handle_info(timeout, #state{neg_resp=JObj, neg_resp_count=Thresh, neg_resp_threshold=Thresh
                            ,client_ref=ClientRef, client_from=From, req_timeout_ref=ReqRef
                           }=State) ->
    lager:debug("negative response threshold reached, returning last negative message"),
    erlang:demonitor(ClientRef, [flush]),
    gen_server:reply(From, {error, JObj}),
    _ = erlang:cancel_timer(ReqRef),
    put(callid, ?LOG_SYSTEM_ID),
    {noreply, reset(State)};
handle_info(timeout, State) ->
    {noreply, State};
handle_info({'DOWN', ClientRef, process, _Pid, _Reason}, #state{current_msg_id = _MsgID
                                                                ,client_ref = ClientRef
                                                                ,req_timeout_ref = ReqRef
                                                                ,callid = CallID
                                                               }=State) ->
    put(callid, CallID),
    lager:debug("requestor processes ~p  died while waiting for msg id ~s", [_Pid, _MsgID]),
    erlang:demonitor(ClientRef, [flush]),
    _ = erlang:cancel_timer(ReqRef),
    put(callid, ?LOG_SYSTEM_ID),
    {noreply, reset(State)};
handle_info({timeout, ReqRef, req_timeout}, #state{current_msg_id = _MsgID
                                                   ,client_ref = ClientRef
                                                   ,req_timeout_ref = ReqRef
                                                   ,client_from = From
                                                   ,callid = CallID
                                                  }=State) ->
    put(callid, CallID),
    lager:debug("request timeout exceeded for msg id: ~s", [_MsgID]),
    erlang:demonitor(ClientRef, [flush]),
    gen_server:reply(From, {error, timeout}),
    _ = erlang:cancel_timer(ReqRef),
    put(callid, ?LOG_SYSTEM_ID),
    {noreply, reset(State)};
handle_info(_Info, State) ->
    {noreply, State}.

%%--------------------------------------------------------------------
%% @private
%% @doc
%% Allows listener to pass options to handlers
%%
%% @spec handle_event(JObj, State) -> {reply, Options}
%% @end
%%--------------------------------------------------------------------
handle_event(_JObj, _State) ->
    {reply, []}.

%%--------------------------------------------------------------------
%% @private
%% @doc
%% This function is called by a gen_server when it is about to
%% terminate. It should be the opposite of Module:init/1 and do any
%% necessary cleaning up. When it returns, the gen_server terminates
%% with Reason. The return value is ignored.
%%
%% @spec terminate(Reason, State) -> void()
%% @end
%%--------------------------------------------------------------------
terminate(_Reason, _State) ->
    lager:debug("amqp worker terminating: ~p", [_Reason]).

%%--------------------------------------------------------------------
%% @private
%% @doc
%% Convert process state when code is changed
%%
%% @spec code_change(OldVsn, State, Extra) -> {ok, NewState}
%% @end
%%--------------------------------------------------------------------
code_change(_OldVsn, State, _Extra) ->
    {ok, State}.

%%%===================================================================
%%% Internal functions
%%%===================================================================
-spec reset/1 :: (#state{}) -> #state{}.
reset(State) ->
    State#state{client_pid = undefined
                ,client_ref = undefined
                ,client_from = undefined
                ,client_vfun = undefined
                ,neg_resp = undefined
                ,neg_resp_count = 0
                ,current_msg_id = undefined
                ,req_timeout_ref = undefined
                ,req_start_time = undefined
                ,callid = undefined
               }.<|MERGE_RESOLUTION|>--- conflicted
+++ resolved
@@ -229,10 +229,7 @@
     case VFun(JObj) of
         true ->
             erlang:demonitor(ClientRef, [flush]),
-<<<<<<< HEAD
-            lager:info("response after ~b ms", [timer:now_diff(erlang:now(), StartTime) div 1000]),
-=======
->>>>>>> 958bdcd9
+
             gen_server:reply(From, {ok, JObj}),
             _ = erlang:cancel_timer(ReqRef),
             put(callid, ?LOG_SYSTEM_ID),
