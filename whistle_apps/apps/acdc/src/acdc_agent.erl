%%%-------------------------------------------------------------------
%%% @copyright (C) 2012, VoIP INC
%%% @doc
%%%
%%% @end
%%% @contributors
%%%   James Aimonetti
%%%   Karl Anderson
%%%-------------------------------------------------------------------
-module(acdc_agent).

-behaviour(gen_listener).

%% API
-export([start_link/3]).
-export([handle_call_event/2]).
-export([maybe_handle_call/4]).
-export([consume_call_events/1]).

%% gen_server callbacks
-export([init/1
         ,handle_call/3
         ,handle_cast/2
         ,handle_info/2
         ,handle_event/2
         ,terminate/2
         ,code_change/3
        ]).

-include("acdc.hrl").

-define(FUDGE, 2600).

%% By convention, put the options here in macros
-define(BINDINGS, [{self, []}]).
-define(RESPONDERS, [{{?MODULE, handle_call_event}, {<<"*">>, <<"*">>}}]).
-define(QUEUE_NAME, <<>>).
-define(QUEUE_OPTIONS, []).
-define(ROUTE_OPTIONS, []).

-record(state, {account_db :: ne_binary()
                ,agent_id :: ne_binary()
                ,endpoints :: wh_json:json_object()
                ,queues :: [{ne_binary(), wh_json:json_object()},...]
                ,queue :: 'undefined' | wh_json:json_object()
                ,call_event_consumers = []
                ,call :: whapps_call:call()
                ,start = 'undefined'
                ,timeout = 0 :: integer()
                ,ref :: reference() 
                ,server_id = 'undefined'
               }).

%%%===================================================================
%%% API
%%%===================================================================

%%--------------------------------------------------------------------
%% @doc
%% Starts the server
%%
%% @spec start_link() -> {ok, Pid} | ignore | {error, Error}
%% @end
%%--------------------------------------------------------------------
start_link(AccountDb, AgentId, AgentInfo) ->        
    gen_listener:start_link(?MODULE, [{bindings, ?BINDINGS}
                                      ,{responders, ?RESPONDERS}
                                      ,{queue_name, ?QUEUE_NAME}
                                      ,{queue_options, ?QUEUE_OPTIONS}
                                      ,{route_options, ?ROUTE_OPTIONS}
                                     ], [AccountDb, AgentId, AgentInfo]).

-spec handle_call_event/2 :: (wh_json:json_object(), proplist()) -> 'ok'.
handle_call_event(JObj, Props) ->        
    [Pid ! {amqp_msg, JObj}
     || Pid <- props:get_value(call_event_consumers, Props, [])
            ,is_pid(Pid)
    ],
    ok.

-spec maybe_handle_call/4 :: (whapps_call:call(), wh_json:json_object(), ne_binary(), integer()) -> boolean().
maybe_handle_call(Call, _, ServerId, Timeout) when Timeout =< 0 ->        
    CallId = whapps_call:is_call(Call) andalso whapps_call:call_id(Call),
    lager:debug("call ~s timed out before an agent answered", [CallId]),
    Result = [{<<"Call-ID">>, CallId}
              ,{<<"Result">>, <<"NO_ANSWER">>}
              | wh_api:default_headers(?APP_NAME, ?APP_VERSION)
             ],
    wapi_queue:publish_result(ServerId, Result);
maybe_handle_call(Call, Queue, ServerId, Timeout) ->
    case acdc_agents:next_agent() of
        {error, _}=E -> 
            CallId = whapps_call:is_call(Call) andalso whapps_call:call_id(Call),
            lager:debug("unable to find next agent for call ~s: ~p", [CallId, E]),
            Result = [{<<"Call-ID">>, CallId}
                      ,{<<"Result">>, <<"FAULT">>}
                      | wh_api:default_headers(?APP_NAME, ?APP_VERSION)
                     ],
            wapi_queue:publish_result(ServerId, Result);
        {ok, Agent} -> 
            gen_listener:cast(Agent, {maybe_handle_call, Call, Queue, ServerId, Timeout})
    end.

-spec consume_call_events/1 :: (pid()) -> ok.
consume_call_events(Srv) ->
    gen_server:cast(Srv, {add_consumer, self()}).

%%%===================================================================
%%% gen_server callbacks
%%%===================================================================

%%--------------------------------------------------------------------
%% @private
%% @doc
%% Initializes the server
%%
%% @spec init(Args) -> {ok, State} |
%%                     {ok, State, Timeout} |
%%                     ignore |
%%                     {stop, Reason}
%% @end
%%--------------------------------------------------------------------
init([AccountDb, AgentId, Queues]) ->    
    erlang:process_flag(trap_exit, true),
    put(callid, ?LOG_SYSTEM_ID),
    lager:debug("starting new agent process for ~s/~s", [AccountDb, AgentId]),
    {ok, #state{account_db=AccountDb
                ,agent_id=AgentId
                ,endpoints=acdc_util:fetch_owned_by(AgentId, device, AccountDb)
                ,queues=Queues
               }}.

%%--------------------------------------------------------------------
%% @private
%% @doc
%% Handling call messages
%%
%% @spec handle_call(Request, From, State) ->
%%                                   {reply, Reply, State} |
%%                                   {reply, Reply, State, Timeout} |
%%                                   {noreply, State} |
%%                                   {noreply, State, Timeout} |
%%                                   {stop, Reason, Reply, State} |
%%                                   {stop, Reason, State}
%% @end
%%--------------------------------------------------------------------
handle_call(_Msg, _From, State) ->
    {reply, {error, not_implemented}, State}.

%%--------------------------------------------------------------------
%% @private
%% @doc
%% Handling cast messages
%%
%% @spec handle_cast(Msg, State) -> {noreply, State} |
%%                                  {noreply, State, Timeout} |
%%                                  {stop, Reason, State}
%% @end
%%--------------------------------------------------------------------
handle_cast({maybe_handle_call, Call, Queue, ServerId, Timeout}, #state{account_db=AccountDb
                                                                        ,queues=Queues
                                                                        ,agent_id=AgentId
                                                                        ,start=undefined
                                                                       }=State) ->
    OriginalCallId = get(callid),
    _ = put(callid, whapps_call:call_id(Call)),
    Criteria = [fun() ->
                        QueueId = wh_json:get_value(<<"_id">>, Queue),
                        case lists:member(QueueId, Queues) of
                            true -> true;
                            false ->
                                lager:debug("agent does not belong to queue '~s', declined", [QueueId]),
                                false
                        end
                end
                ,fun() ->
                         CallAccountId = whapps_call:account_db(Call),
                         case AccountDb =:= CallAccountId of
                             true -> true;
                             false ->
                                 lager:debug("agent does not belong to account id '~s', declined", [CallAccountId]),
                                 false
                         end
                 end
                ,fun() ->
                         case acdc_util:get_agent_status(AccountDb, AgentId) of
                             <<"login">> -> true;
                             <<"resume">> -> true;
                             _Else ->
                                 lager:debug("agent is in non-ready state '~s', declined", [_Else]),
                                 false
                         end
                 end
               ],
    case lists:all(fun(F) -> F() end, Criteria) of
        false -> 
            maybe_handle_call(Call, Queue, ServerId, Timeout - 500),
            put(callid, OriginalCallId),
            {noreply, State};
        true ->
            lager:debug("attempting to ring agent ~s", [AgentId]),
            gen_listener:cast(self(), attempt_agent),
            {noreply, State#state{call=Call, queue=Queue, start=erlang:now(), timeout=Timeout, server_id=ServerId}}
    end;
<<<<<<< HEAD

handle_cast({call_event, {<<"call_event">>, <<"LEG_CREATED">>}, JObj}, State) ->
    lager:debug("b-leg created (~s), hope we answer!", [wh_json:get_value(<<"Other-Leg-Unique-ID">>, JObj)]),
    {noreply, State};

handle_cast({call_event, {<<"call_event">>, <<"LEG_DESTROYED">>}, JObj}, #state{from={_,_}=From}=State) ->
    lager:debug("b-leg destroyed (~s): ~s(~s)", [wh_json:get_value(<<"Other-Leg-Unique-ID">>, JObj)
                                                 ,wh_json:get_value(<<"Hangup-Cause">>, JObj)
                                                 ,wh_json:get_value(<<"Hangup-Code">>, JObj)
                                                ]),
    gen_server:reply(From, false),
    {noreply, clear_call(State)};
handle_cast({call_event, {<<"call_event">>, <<"LEG_DESTROYED">>}, JObj}, State) ->
    lager:debug("b-leg destroyed (~s): ~s(~s)", [wh_json:get_value(<<"Other-Leg-Unique-ID">>, JObj)
                                                 ,wh_json:get_value(<<"Hangup-Cause">>, JObj)
                                                 ,wh_json:get_value(<<"Hangup-Code">>, JObj)
                                                ]),
    {noreply, State};

handle_cast({call_event, {<<"call_event">>, <<"CHANNEL_BRIDGE">>}, JObj}, State) ->
    lager:debug("leg (~s) was bridged! we're handling the call", [wh_json:get_value(<<"Other-Leg-Unique-ID">>, JObj)]),
    {noreply, State};

handle_cast({call_event, {<<"call_event">>, <<"CHANNEL_DESTROY">>}, JObj}, #state{from={_,_}=From}=State) ->
    lager:debug("received channel destroy for caller, we're done here: ~s", [wh_json:get_value(<<"Hangup-Code">>, JObj)]),
    gen_server:reply(From, true),
    {noreply, clear_call(State)};
handle_cast({call_event, {<<"call_event">>, <<"CHANNEL_DESTROY">>}, JObj}, State) ->
    lager:debug("received channel destroy for caller, we're done here: ~s", [wh_json:get_value(<<"Hangup-Code">>, JObj)]),
    {noreply, clear_call(State)};

handle_cast({call_event, {<<"error">>, <<"dialplan">>}, JObj}, #state{from={_,_}=From}=State) ->
    lager:debug("recieved dialplan error: ~s", [wh_json:get_value(<<"Error-Message">>, JObj)]),
    gen_server:reply(From, down),
    {noreply, clear_call(State)};

handle_cast({call_event, {_Cat, _Name}, _JObj}, State) ->
=======
handle_cast({maybe_handle_call, Call, Queue, ServerId, Timeout}, State) ->
    OriginalCallId = get(callid),
    put(callid, whapps_call:call_id(Call)),
    lager:debug("agent already processing call, declined", []),
    maybe_handle_call(Call, Queue, ServerId, Timeout - 500),
    put(callid, OriginalCallId),
    {noreply, State};
handle_cast({add_consumer, Consumer}, #state{call_event_consumers=Consumers}=State) ->
    link(Consumer),
    {noreply, State#state{call_event_consumers=[Consumer|Consumers]}};
handle_cast({remove_consumer, Consumer}, #state{call_event_consumers=Consumers}=State) ->
    {noreply, State#state{call_event_consumers=lists:filter(fun(C) -> C =/= Consumer end, Consumers)}};
handle_cast({bridge_result, Ref, {ok, _}}, #state{server_id=ServerId, call=Call, ref=Ref}=State) ->
    lager:debug("agent handled call"),
    CallId = whapps_call:is_call(Call) andalso whapps_call:call_id(Call),
    Result = [{<<"Call-ID">>, CallId}
              ,{<<"Result">>, <<"ANSWERED">>}
              | wh_api:default_headers(?APP_NAME, ?APP_VERSION)
             ],
    wapi_queue:publish_result(ServerId, Result),
    {noreply, reset(State)};
handle_cast({bridge_result, Ref, _R}, #state{ref=Ref}=State) ->
    try_next_agent(State),
    {noreply, reset(State)};
handle_cast(attempt_agent, #state{call=Call, queue=Queue, endpoints=EPs}=State) ->
    CallId = whapps_call:call_id(Call),
    gen_listener:add_binding(self(), call, [{callid, CallId}, {restrict_to, [events, cdr]}]),
    Self = self(),
    Ref = make_ref(),
    spawn_link(fun() ->
                  put(callid, CallId),
                  gen_server:cast(Self, {add_consumer, self()}),
                  Timeout = wh_json:get_ne_value(<<"member_timeout">>, Queue, <<"5">>),
                  Result = (catch bridge_to_endpoints(acdc_util:get_endpoints(Call, EPs), Timeout, Call)),
                  gen_server:cast(Self, {bridge_result, Ref, Result})
          end),
    {noreply, State#state{ref=Ref}};
handle_cast(_Msg, State) ->
>>>>>>> 9afa3602
    {noreply, State}.

%%--------------------------------------------------------------------
%% @private
%% @doc
%% Handling all non call/cast messages
%%
%% @spec handle_info(Info, State) -> {noreply, State} |
%%                                   {noreply, State, Timeout} |
%%                                   {stop, Reason, State}
%% @end
%%--------------------------------------------------------------------
handle_info({'EXIT', Consumer, _R}, #state{call_event_consumers=Consumers}=State) ->
    {noreply, State#state{call_event_consumers=lists:filter(fun(C) -> C =/= Consumer end, Consumers)}};
handle_info(_Info, State) ->
    {noreply, State}.

%%--------------------------------------------------------------------
%% @private
%% @doc
%% @end
%%--------------------------------------------------------------------
handle_event(_JObj, #state{call=undefined}) ->
    ignore;
handle_event(JObj, #state{call_event_consumers=Consumers, call=Call}) ->
    CallId = whapps_call:call_id_direct(Call),
    case {whapps_util:get_event_type(JObj), wh_json:get_value(<<"Call-ID">>, JObj)} of
        {{<<"call_event">>, _}, EventCallId} when EventCallId =/= CallId ->
            ignore;
        {_Else, _} ->
            {reply, [{call_event_consumers, Consumers}]}
    end.

%%--------------------------------------------------------------------
%% @private
%% @doc
%% This function is called by a gen_server when it is about to
%% terminate. It should be the opposite of Module:init/1 and do any
%% necessary cleaning up. When it returns, the gen_server terminates
%% with Reason. The return value is ignored.
%%
%% @spec terminate(Reason, State) -> void()
%% @end
%%--------------------------------------------------------------------
terminate(_Reason, _State) ->
    lager:debug("agent going down: ~p", [_Reason]).

%%--------------------------------------------------------------------
%% @private
%% @doc
%% Convert process state when code is changed
%%
%% @spec code_change(OldVsn, State, Extra) -> {ok, NewState}
%% @end
%%--------------------------------------------------------------------
code_change(_OldVsn, State, _Extra) ->
    {ok, State}.

%%%===================================================================
%%% Internal functions
%%%===================================================================
<<<<<<< HEAD
clear_call(#state{from_timeout_ref=Ref, call=Call, acct_db=AcctDb, agent_id=AgentId}=State) ->
    catch(erlang:cancel_timer(Ref)),

    _ = case whapps_call:is_call(Call) of
            true ->
                call_unbinding(Call),
                acdc_util:log_agent_activity(Call, <<"resume">>, AgentId);
            false ->
                acdc_util:log_agent_activity(AcctDb, <<"resume">>, AgentId)
        end,

    put(callid, ?LOG_SYSTEM_ID),
    State#state{
      call = undefined
      ,from = undefined
      ,from_timeout_ref = undefined
     }.

call_binding(Call) ->
    gen_listener:add_binding(self(), call, [{callid, whapps_call:call_id(Call)}, {restrict_to, [events, cdr]}]).

call_unbinding(Call) ->
    gen_listener:rm_binding(self(), call, [{callid, whapps_call:call_id(Call)}, {restrict_to, [events, cdr]}]).
=======
-spec bridge_to_endpoints/3 :: (wh_json:json_objects(), ne_binary(), whapps_call:call()) -> {'ok', wh_json:json_object()} |
                                                                                            {'fail', wh_json:json_object()} |
                                                                                            {'error', term()}.
bridge_to_endpoints([], _, _) ->
    {error, no_endpoints};
bridge_to_endpoints(Endpoints, Timeout, Call) ->
    whapps_call_command:b_bridge(Endpoints, Timeout, <<"simultaneous">>, Call).

-spec reset/1 :: (#state{}) -> #state{}.
reset(#state{call_event_consumers=Consumers, call=Call}=State) ->
    [exit(Consumer, exit) || Consumer <- Consumers],
    case whapps_call:call_id(Call) of
        CallId when is_binary(CallId) ->
            gen_listener:rm_binding(self(), call, [{callid, CallId}, {restrict_to, [events, cdr]}]);
        _Else ->
            ok
    end,
    State#state{call=undefined, start=undefined, queue=undefined, timeout=0, ref=undefined, call_event_consumers=[]}.
>>>>>>> 9afa3602

-spec try_next_agent/1 :: (#state{}) -> 'ok'.
try_next_agent(#state{call=Call, queue=Queue, timeout=Timeout, start=Start, server_id=ServerId}) ->
    DiffMicro = timer:now_diff(erlang:now(), Start),
    maybe_handle_call(Call, Queue, ServerId, Timeout - (DiffMicro div 1000)).<|MERGE_RESOLUTION|>--- conflicted
+++ resolved
@@ -202,45 +202,6 @@
             gen_listener:cast(self(), attempt_agent),
             {noreply, State#state{call=Call, queue=Queue, start=erlang:now(), timeout=Timeout, server_id=ServerId}}
     end;
-<<<<<<< HEAD
-
-handle_cast({call_event, {<<"call_event">>, <<"LEG_CREATED">>}, JObj}, State) ->
-    lager:debug("b-leg created (~s), hope we answer!", [wh_json:get_value(<<"Other-Leg-Unique-ID">>, JObj)]),
-    {noreply, State};
-
-handle_cast({call_event, {<<"call_event">>, <<"LEG_DESTROYED">>}, JObj}, #state{from={_,_}=From}=State) ->
-    lager:debug("b-leg destroyed (~s): ~s(~s)", [wh_json:get_value(<<"Other-Leg-Unique-ID">>, JObj)
-                                                 ,wh_json:get_value(<<"Hangup-Cause">>, JObj)
-                                                 ,wh_json:get_value(<<"Hangup-Code">>, JObj)
-                                                ]),
-    gen_server:reply(From, false),
-    {noreply, clear_call(State)};
-handle_cast({call_event, {<<"call_event">>, <<"LEG_DESTROYED">>}, JObj}, State) ->
-    lager:debug("b-leg destroyed (~s): ~s(~s)", [wh_json:get_value(<<"Other-Leg-Unique-ID">>, JObj)
-                                                 ,wh_json:get_value(<<"Hangup-Cause">>, JObj)
-                                                 ,wh_json:get_value(<<"Hangup-Code">>, JObj)
-                                                ]),
-    {noreply, State};
-
-handle_cast({call_event, {<<"call_event">>, <<"CHANNEL_BRIDGE">>}, JObj}, State) ->
-    lager:debug("leg (~s) was bridged! we're handling the call", [wh_json:get_value(<<"Other-Leg-Unique-ID">>, JObj)]),
-    {noreply, State};
-
-handle_cast({call_event, {<<"call_event">>, <<"CHANNEL_DESTROY">>}, JObj}, #state{from={_,_}=From}=State) ->
-    lager:debug("received channel destroy for caller, we're done here: ~s", [wh_json:get_value(<<"Hangup-Code">>, JObj)]),
-    gen_server:reply(From, true),
-    {noreply, clear_call(State)};
-handle_cast({call_event, {<<"call_event">>, <<"CHANNEL_DESTROY">>}, JObj}, State) ->
-    lager:debug("received channel destroy for caller, we're done here: ~s", [wh_json:get_value(<<"Hangup-Code">>, JObj)]),
-    {noreply, clear_call(State)};
-
-handle_cast({call_event, {<<"error">>, <<"dialplan">>}, JObj}, #state{from={_,_}=From}=State) ->
-    lager:debug("recieved dialplan error: ~s", [wh_json:get_value(<<"Error-Message">>, JObj)]),
-    gen_server:reply(From, down),
-    {noreply, clear_call(State)};
-
-handle_cast({call_event, {_Cat, _Name}, _JObj}, State) ->
-=======
 handle_cast({maybe_handle_call, Call, Queue, ServerId, Timeout}, State) ->
     OriginalCallId = get(callid),
     put(callid, whapps_call:call_id(Call)),
@@ -279,7 +240,6 @@
           end),
     {noreply, State#state{ref=Ref}};
 handle_cast(_Msg, State) ->
->>>>>>> 9afa3602
     {noreply, State}.
 
 %%--------------------------------------------------------------------
@@ -341,31 +301,6 @@
 %%%===================================================================
 %%% Internal functions
 %%%===================================================================
-<<<<<<< HEAD
-clear_call(#state{from_timeout_ref=Ref, call=Call, acct_db=AcctDb, agent_id=AgentId}=State) ->
-    catch(erlang:cancel_timer(Ref)),
-
-    _ = case whapps_call:is_call(Call) of
-            true ->
-                call_unbinding(Call),
-                acdc_util:log_agent_activity(Call, <<"resume">>, AgentId);
-            false ->
-                acdc_util:log_agent_activity(AcctDb, <<"resume">>, AgentId)
-        end,
-
-    put(callid, ?LOG_SYSTEM_ID),
-    State#state{
-      call = undefined
-      ,from = undefined
-      ,from_timeout_ref = undefined
-     }.
-
-call_binding(Call) ->
-    gen_listener:add_binding(self(), call, [{callid, whapps_call:call_id(Call)}, {restrict_to, [events, cdr]}]).
-
-call_unbinding(Call) ->
-    gen_listener:rm_binding(self(), call, [{callid, whapps_call:call_id(Call)}, {restrict_to, [events, cdr]}]).
-=======
 -spec bridge_to_endpoints/3 :: (wh_json:json_objects(), ne_binary(), whapps_call:call()) -> {'ok', wh_json:json_object()} |
                                                                                             {'fail', wh_json:json_object()} |
                                                                                             {'error', term()}.
@@ -384,7 +319,6 @@
             ok
     end,
     State#state{call=undefined, start=undefined, queue=undefined, timeout=0, ref=undefined, call_event_consumers=[]}.
->>>>>>> 9afa3602
 
 -spec try_next_agent/1 :: (#state{}) -> 'ok'.
 try_next_agent(#state{call=Call, queue=Queue, timeout=Timeout, start=Start, server_id=ServerId}) ->
