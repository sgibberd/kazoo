%%%-------------------------------------------------------------------
%%% @copyright (C) 2011-2012, VoIP INC
%%% @doc
%%% Listener for sysconf_read, and sysconf_write AMQP requests
%%% @end
%%% @contributors
%%%   Edouard Swiac
%%%-------------------------------------------------------------------
-module(sysconf_listener).

-behaviour(gen_listener).

%% API
-export([start_link/0]).
-export([init/1
         ,handle_call/3
         ,handle_cast/2
         ,handle_info/2
         ,handle_event/2
         ,terminate/2
         ,code_change/3
        ]).

-include("sysconf.hrl").

-define(RESPONDERS, [{sysconf_get, [{<<"sysconf">>, <<"get_req">>}]}
                     ,{sysconf_set, [{<<"sysconf">>, <<"set_req">>}]}
                     ,{sysconf_flush, [{<<"sysconf">>, <<"flush_req">>}]}
                    ]).
-define(BINDINGS, [{sysconf, []}]).

-define(SERVER, ?MODULE).
-define(SYSCONF_QUEUE_NAME, <<"sysconf_listener">>).
-define(SYSCONF_QUEUE_OPTIONS, [{exclusive, false}]).
-define(SYSCONF_CONSUME_OPTIONS, [{exclusive, false}]).

%%%===================================================================
%%% API
%%%===================================================================

%%--------------------------------------------------------------------
%% @doc
%% Starts the server
%%
%% @spec start_link() -> {ok, Pid} | ignore | {error, Error}
%% @end
%%--------------------------------------------------------------------
start_link() ->
    gen_listener:start_link(?MODULE, [{responders, ?RESPONDERS}
                                      ,{bindings, ?BINDINGS}
                                      ,{queue_name, ?SYSCONF_QUEUE_NAME}
                                      ,{queue_options, ?SYSCONF_QUEUE_OPTIONS}
                                      ,{consume_options, ?SYSCONF_CONSUME_OPTIONS}
                                     ], []).

<<<<<<< HEAD
stop(Srv) -> gen_listener:stop(Srv).

=======
>>>>>>> ec8fde75
%%%===================================================================
%%% gen_listener callbacks
%%%===================================================================

%%--------------------------------------------------------------------
%% @private
%% @doc
%% Initializes the server
%%
%% @spec init(Args) -> {ok, State} |
%%                     {ok, State, Timeout} |
%%                     ignore |
%%                     {stop, Reason}
%% @end
%%--------------------------------------------------------------------
init([]) ->
    process_flag(trap_exit, true),
    lager:debug("starting new sysconf server"),
    _ = wh_couch_connections:add_change_handler(?WH_CONFIG_DB),
    {ok, ok}.

%%--------------------------------------------------------------------
%% @private
%% @doc
%% Handling call messages
%%
%% @spec handle_call(Request, From, State) ->
%%                                   {reply, Reply, State} |
%%                                   {reply, Reply, State, Timeout} |
%%                                   {noreply, State} |
%%                                   {noreply, State, Timeout} |
%%                                   {stop, Reason, Reply, State} |
%%                                   {stop, Reason, State}
%% @end
%%--------------------------------------------------------------------
handle_call(_Msg, _From, State) ->
    {noreply, State}.

%%--------------------------------------------------------------------
%% @private
%% @doc
%% Handling cast messages
%%
%% @spec handle_cast(Msg, State) -> {noreply, State} |
%%                                  {noreply, State, Timeout} |
%%                                  {stop, Reason, State}
%% @end
%%--------------------------------------------------------------------
handle_cast(_Msg, State) ->
    {noreply, State}.

%%--------------------------------------------------------------------
%% @private
%% @doc
%% Handling all non call/cast messages
%%
%% @spec handle_info(Info, State) -> {noreply, State} |
%%                                   {noreply, State, Timeout} |
%%                                   {stop, Reason, State}
%% @end
%%--------------------------------------------------------------------
handle_info({document_changes, _, _}, State) ->
    whapps_config:flush(),
    lager:info("system configuration was updated, flushing whapps config cache", []),
    {noreply, State};
handle_info({document_deleted, _}, State) ->    
    whapps_config:flush(),
    lager:info("system configuration was updated, flushing whapps config cache", []),
    {noreply, State};
handle_info(_Info, State) ->
    lager:debug("unhandled message: ~p", [_Info]),
    {noreply, State}.

%%--------------------------------------------------------------------
%% @private
%% @doc
%% Handling AMQP event objects
%%
%% @spec handle_event(JObj, State) -> {reply, Props}
%% @end
%%--------------------------------------------------------------------
handle_event(_JObj, _State) ->
    {reply, []}.

%%--------------------------------------------------------------------
%% @private
%% @doc
%% This function is called by a gen_listener when it is about to
%% terminate. It should be the opposite of Module:init/1 and do any
%% necessary cleaning up. When it returns, the gen_listener terminates
%% with Reason. The return value is ignored.
%%
%% @spec terminate(Reason, State) -> void()
%% @end
%%--------------------------------------------------------------------
-spec terminate(term(), term()) -> 'ok'.
terminate(_Reason, _) ->
    lager:debug("sysconf server terminated: ~p", [_Reason]).

%%--------------------------------------------------------------------
%% @private
%% @doc
%% Convert process state when code is changed
%%
%% @spec code_change(OldVsn, State, Extra) -> {ok, NewState}
%% @end
%%--------------------------------------------------------------------
code_change(_OldVsn, State, _Extra) ->
    {ok, State}.

%%%===================================================================
%%% Internal functions
%%%===================================================================<|MERGE_RESOLUTION|>--- conflicted
+++ resolved
@@ -53,11 +53,6 @@
                                       ,{consume_options, ?SYSCONF_CONSUME_OPTIONS}
                                      ], []).
 
-<<<<<<< HEAD
-stop(Srv) -> gen_listener:stop(Srv).
-
-=======
->>>>>>> ec8fde75
 %%%===================================================================
 %%% gen_listener callbacks
 %%%===================================================================
