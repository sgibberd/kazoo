--- conflicted
+++ resolved
@@ -586,23 +586,13 @@
          ,{<<"Outgoing-Caller-ID-Name">>, IntCIDName}
          ,{<<"Callee-ID-Number">>, CalleeNum}
          ,{<<"Callee-ID-Name">>, CalleeName}
-<<<<<<< HEAD
-         ,{<<"Ignore-Early-Media">>, wh_json:is_true(<<"ignore_early_media">>, MediaJObj)}
-         ,{<<"Bypass-Media">>, wh_json:is_true(<<"bypass_media">>, MediaJObj)}
-         ,{<<"Endpoint-Progress-Timeout">>, wh_json:is_true(<<"progress_timeout">>, MediaJObj)}
-         ,{<<"Endpoint-Timeout">>, wh_json:get_binary_value(<<"timeout">>, Properties)}
-         ,{<<"Endpoint-Delay">>, wh_json:get_binary_value(<<"delay">>, Properties)}
-         ,{<<"Endpoint-ID">>, wh_json:get_value(<<"_id">>, Endpoint)}
-         %% TODO: MOVE FROM CF_ATTRIBUTES
-         %%,{<<"Codecs">>, cf_attributes:media_attributes(Endpoint, <<"codecs">>, Call)}
-=======
          ,{<<"Ignore-Early-Media">>, get_ignore_early_media(Endpoint)}
          ,{<<"Bypass-Media">>, get_bypass_media(Endpoint)}
          ,{<<"Endpoint-Progress-Timeout">>, get_progress_timeout(Endpoint)}
          ,{<<"Endpoint-Timeout">>, get_timeout(Properties)}
          ,{<<"Endpoint-Delay">>, get_delay(Properties)}
+         ,{<<"Endpoint-ID">>, wh_json:get_value(<<"_id">>, Endpoint)}
          ,{<<"Codecs">>, get_codecs(Endpoint)}
->>>>>>> a8f46573
          ,{<<"Hold-Media">>, cf_attributes:moh_attributes(Endpoint, <<"media_id">>, Call)}
          ,{<<"Presence-ID">>, cf_attributes:presence_id(Endpoint, Call)}
          ,{<<"SIP-Headers">>, generate_sip_headers(Endpoint, Call)}
