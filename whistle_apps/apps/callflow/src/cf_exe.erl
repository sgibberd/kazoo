%%%-------------------------------------------------------------------
%%% @copyright (C) 2010-2012, VoIP INC
%%% @doc
%%% @end
%%% @contributors
%%%   Karl Anderson
%%%-------------------------------------------------------------------
-module(cf_exe).

-behaviour(gen_listener).

%% API
-export([start_link/1]).
-export([relay_amqp/2]).
-export([get_call/1, set_call/1]).
-export([callid/1, callid/2]).
-export([queue_name/1]).
-export([control_queue/1, control_queue/2]).
-export([continue/1, continue/2]).
-export([branch/2]).
-export([stop/1]).
-export([transfer/1]).
-export([control_usurped/1]).
-export([get_branch_keys/1, get_all_branch_keys/1]).
-export([attempt/1, attempt/2]).
-export([wildcard_is_empty/1]).
-export([callid_update/3]).

%% gen_server callbacks
-export([init/1, handle_call/3, handle_cast/2, handle_info/2, handle_event/2
         ,terminate/2, code_change/3]).

-include("callflow.hrl").

-define(SERVER, ?MODULE).

-define(CALL_SANITY_CHECK, 30000).

-define(RESPONDERS, [{{?MODULE, relay_amqp}, [{<<"*">>, <<"*">>}]}]).
-define(QUEUE_NAME, <<>>).
-define(QUEUE_OPTIONS, []).
-define(CONSUME_OPTIONS, []).

-record(state, {call = whapps_call:new() :: whapps_call:call()
                ,flow = wh_json:new() :: wh_json:json_object()
                ,cf_module_pid = 'undefined' :: 'undefined' | pid()
                ,status = <<"sane">> :: ne_binary()
               }).
               
%%%===================================================================
%%% API
%%%===================================================================

%%--------------------------------------------------------------------
%% @doc
%% Starts the server
%%
%% @spec start_link() -> {ok, Pid} | ignore | {error, Error}
%% @end
%%--------------------------------------------------------------------
start_link(Call) ->    
    CallId = whapps_call:call_id(Call),
    Bindings = [{call, [{callid, CallId}]}
                ,{self, []}
               ],
    gen_listener:start_link(?MODULE, [{responders, ?RESPONDERS}
                                      ,{bindings, Bindings}
                                      ,{queue_name, ?QUEUE_NAME}
                                      ,{queue_options, ?QUEUE_OPTIONS}
                                      ,{consume_options, ?CONSUME_OPTIONS}
                                     ], [Call]).

-spec get_call/1 :: (pid() | whapps_call:call()) -> {'ok', whapps_call:call()}.
get_call(Srv) when is_pid(Srv) ->
    gen_server:call(Srv, {get_call}, 1000);
get_call(Call) ->
    Srv = whapps_call:kvs_fetch(cf_exe_pid, Call),
    get_call(Srv).

-spec set_call/1 :: (whapps_call:call()) -> 'ok'.
set_call(Call) ->
    Srv = whapps_call:kvs_fetch(cf_exe_pid, Call),
    gen_server:cast(Srv, {set_call, Call}).
    
-spec continue/1 :: (whapps_call:call() | pid()) -> 'ok'.
-spec continue/2 :: (ne_binary(), whapps_call:call() | pid()) -> 'ok'.
continue(Srv) ->
    continue(<<"_">>, Srv).

continue(Key, Srv) when is_pid(Srv) ->
    gen_listener:cast(Srv, {continue, Key});
continue(Key, Call) ->
    Srv = whapps_call:kvs_fetch(cf_exe_pid, Call),
    continue(Key, Srv).

-spec branch/2 :: (wh_json:json_object(), whapps_call:call() | pid()) -> 'ok'.
branch(Flow, Srv) when is_pid(Srv) ->
    gen_listener:cast(Srv, {branch, Flow});
branch(Flow, Call) ->
    Srv = whapps_call:kvs_fetch(cf_exe_pid, Call),
    branch(Flow, Srv).

-spec stop/1 :: (whapps_call:call() | pid()) -> 'ok'.
stop(Srv) when is_pid(Srv) ->
    gen_listener:cast(Srv, {stop});
stop(Call) ->
    Srv = whapps_call:kvs_fetch(cf_exe_pid, Call),
    stop(Srv).

-spec transfer/1 :: (whapps_call:call() | pid()) -> 'ok'.
transfer(Srv) when is_pid(Srv) ->
    gen_listener:cast(Srv, {transfer});
transfer(Call) ->
    Srv = whapps_call:kvs_fetch(cf_exe_pid, Call),
    transfer(Srv).

-spec control_usurped/1 :: (whapps_call:call() | pid()) -> 'ok'.
control_usurped(Srv) when is_pid(Srv) ->
    gen_listener:cast(Srv, {control_usurped});
control_usurped(Call) ->
    Srv = whapps_call:kvs_fetch(cf_exe_pid, Call),
    control_usurped(Srv).

-spec callid_update/3 :: (ne_binary(), ne_binary(), whapps_call:call() | pid()) -> 'ok'.
callid_update(CallId, CtrlQ, Srv) when is_pid(Srv) ->
    put(callid, CallId),
    gen_listener:cast(Srv, {callid_update, CallId, CtrlQ});
callid_update(CallId, CtrlQ, Call) ->
    Srv = whapps_call:kvs_fetch(cf_exe_pid, Call),
    callid_update(CallId, CtrlQ, Srv).

-spec callid/1 :: (whapps_call:call() | pid()) -> ne_binary().
-spec callid/2 :: ('undefined' | ne_binary(), whapps_call:call()) -> ne_binary().

callid(Srv) when is_pid(Srv) ->
    CallId = gen_server:call(Srv, {callid}, 1000),
    put(callid, CallId),
    CallId;
callid(Call) ->
    Srv = whapps_call:kvs_fetch(cf_exe_pid, Call),
    callid(Srv).

callid(_, Call) ->
    callid(Call).

-spec queue_name/1 :: (whapps_call:call() | pid()) -> ne_binary().
queue_name(Srv) when is_pid(Srv) ->
    gen_listener:queue_name(Srv);
queue_name(Call) ->
    Srv = whapps_call:kvs_fetch(cf_exe_pid, Call),
    queue_name(Srv).

-spec control_queue/1 :: (whapps_call:call() | pid()) -> ne_binary().
-spec control_queue/2 :: ('undefined' | ne_binary(), whapps_call:call() | pid()) -> ne_binary().

control_queue(Srv) when is_pid(Srv) ->
    gen_listener:call(Srv, {control_queue_name});
control_queue(Call) ->
    Srv = whapps_call:kvs_fetch(cf_exe_pid, Call),
    control_queue(Srv).

control_queue(_, Call) ->
    control_queue(Call).

-spec get_branch_keys/1 :: (whapps_call:call() | pid()) -> {branch_keys, wh_json:json_strings()}.
get_branch_keys(Srv) when is_pid(Srv) ->
    gen_listener:call(Srv, {get_branch_keys});
get_branch_keys(Call) ->
    Srv = whapps_call:kvs_fetch(cf_exe_pid, Call),
    get_branch_keys(Srv).

-spec get_all_branch_keys/1 :: (whapps_call:call() | pid()) -> {branch_keys, wh_json:json_strings()}.
get_all_branch_keys(Srv) when is_pid(Srv) ->
    gen_listener:call(Srv, {get_branch_keys, all});
get_all_branch_keys(Call) ->
    Srv = whapps_call:kvs_fetch(cf_exe_pid, Call),
    get_all_branch_keys(Srv).

-spec attempt/1 :: (whapps_call:call() | pid()) -> {attempt_resp, ok} | {attempt_resp, {error, term()}}.
-spec attempt/2 :: (ne_binary(), whapps_call:call() | pid()) -> {attempt_resp, ok} | {attempt_resp, {error, term()}}.

attempt(Srv) ->
    attempt(<<"_">>, Srv).

attempt(Key, Srv) when is_pid(Srv) ->
    gen_listener:call(Srv, {attempt, Key});
attempt(Key, Call) ->
    Srv = whapps_call:kvs_fetch(cf_exe_pid, Call),
    attempt(Key, Srv).

-spec wildcard_is_empty/1 :: (whapps_call:call() | pid()) -> boolean().
wildcard_is_empty(Srv) when is_pid(Srv) ->
    gen_listener:call(Srv, {wildcard_is_empty});
wildcard_is_empty(Call) ->
    Srv = whapps_call:kvs_fetch(cf_exe_pid, Call),
    wildcard_is_empty(Srv).

-spec relay_amqp/2 :: (wh_json:json_object(), proplist()) -> 'ok'.
relay_amqp(JObj, Props) ->
    case props:get_value(cf_module_pid, Props) of
        Pid when is_pid(Pid) ->
            Pid ! {amqp_msg, JObj},
            ok;
        _Else ->
            %% TODO: queue?
            {Category, Name} = wh_util:get_event_type(JObj),
            lager:debug("received event to relay while no module running, dropping: ~s ~s", [Category, Name]),
            ok
    end.

%%%===================================================================
%%% gen_listener callbacks
%%%===================================================================

%%--------------------------------------------------------------------
%% @private
%% @doc
%% Initializes the server
%%
%% @spec init(Args) -> {ok, State} |
%%                     {ok, State, Timeout} |
%%                     ignore |
%%                     {stop, Reason}
%% @end
%%--------------------------------------------------------------------
init([Call]) ->
    process_flag(trap_exit, true),
    CallId = whapps_call:call_id(Call),
    put(callid, CallId),
    lager:debug("executing callflow ~s", [whapps_call:kvs_fetch(cf_flow_id, Call)]),
    lager:debug("account id ~s", [whapps_call:account_id(Call)]),
    lager:debug("request ~s", [whapps_call:request(Call)]),
    lager:debug("to ~s", [whapps_call:to(Call)]),
    lager:debug("from ~s", [whapps_call:from(Call)]),
    lager:debug("CID ~s ~s", [whapps_call:caller_id_name(Call), whapps_call:caller_id_number(Call)]),
    lager:debug("inception ~s", [whapps_call:inception(Call)]),
    lager:debug("authorizing id ~s", [whapps_call:authorizing_id(Call)]),
    Flow = whapps_call:kvs_fetch(cf_flow, Call),
    Self = self(),
    spawn(fun() ->
                  ControllerQ = queue_name(Self),
                  gen_listener:cast(Self, {controller_queue, ControllerQ})
          end),
    Updaters = [fun(C) -> whapps_call:kvs_store(cf_exe_pid, Self, C) end
                ,fun(C) -> whapps_call:call_id_helper(fun cf_exe:callid/2, C) end
                ,fun(C) -> whapps_call:control_queue_helper(fun cf_exe:control_queue/2, C) end
               ],
    {ok, #state{call=lists:foldr(fun(F, C) -> F(C) end, Call, Updaters), flow=Flow}}.

%%--------------------------------------------------------------------
%% @private
%% @doc
%% Handling call messages
%%
%% @spec handle_call(Request, From, State) ->
%%                                   {reply, Reply, State} |
%%                                   {reply, Reply, State, Timeout} |
%%                                   {noreply, State} |
%%                                   {noreply, State, Timeout} |
%%                                   {stop, Reason, Reply, State} |
%%                                   {stop, Reason, State}
%% @end
%%--------------------------------------------------------------------
handle_call({get_call}, _From, #state{call=Call}=State) ->
    {reply, {ok, Call}, State};
handle_call({callid}, _From, #state{call=Call}=State) ->
    {reply, whapps_call:call_id_direct(Call), State};
handle_call({control_queue_name}, _From, #state{call=Call}=State) ->
    {reply, whapps_call:control_queue_direct(Call), State};
handle_call({get_branch_keys}, _From, #state{flow = Flow}=State) ->
    Children = wh_json:get_value(<<"children">>, Flow, wh_json:new()),
    Reply = {branch_keys, lists:delete(<<"_">>, wh_json:get_keys(Children))},
    {reply, Reply, State};
handle_call({get_branch_keys, all}, _From, #state{flow = Flow}=State) ->
    Children = wh_json:get_value(<<"children">>, Flow, wh_json:new()),
    Reply = {branch_keys, wh_json:get_keys(Children)},
    {reply, Reply, State};
handle_call({attempt, Key}, _From, #state{flow = Flow}=State) ->
    case wh_json:get_value([<<"children">>, Key], Flow) of
        undefined ->
            lager:debug("attempted undefined child ~s", [Key]),
            Reply = {attempt_resp, {error, undefined}},
            {reply, Reply, State};
        NewFlow ->
            case wh_json:is_empty(NewFlow) of
                true ->
                    lager:debug("attempted empty child ~s", [Key]),
                    Reply = {attempt_resp, {error, empty}},
                    {reply, Reply, State};
                false ->
                    lager:debug("branching to attempted child ~s", [Key]),
                    Reply = {attempt_resp, ok},
                    {reply, Reply, launch_cf_module(State#state{flow = NewFlow})}
            end
    end;
handle_call({wildcard_is_empty}, _From, #state{flow = Flow}=State) ->
    case wh_json:get_value([<<"children">>, <<"_">>], Flow) of
        undefined -> {reply, true, State};
        ChildFlow -> {reply, wh_json:is_empty(ChildFlow), State}
    end;
handle_call(_Request, _From, State) ->
    Reply = {error, unimplemented},
    {reply, Reply, State}.

%%--------------------------------------------------------------------
%% @private
%% @doc
%% Handling cast messages
%%
%% @spec handle_cast(Msg, State) -> {noreply, State} |
%%                                  {noreply, State, Timeout} |
%%                                  {stop, Reason, State}
%% @end
%%--------------------------------------------------------------------
handle_cast({set_call, Call}, State) ->
    {noreply, State#state{call=Call}};
handle_cast({continue, Key}, #state{flow=Flow}=State) ->
    lager:debug("continuing to child ~s", [Key]),
    case wh_json:get_value([<<"children">>, Key], Flow) of
        undefined when Key =:= <<"_">> ->
            lager:debug("wildcard child does not exist, we are lost..."),
            {stop, normal, State};
        undefined ->
            lager:debug("requested child does not exist, trying wild card", [Key]),
            ?MODULE:continue(self()),
            {noreply, State};
        NewFlow ->
            case wh_json:is_empty(NewFlow) of
                true ->
                    {stop, normal, State};
                false ->
                    {noreply, launch_cf_module(State#state{flow=NewFlow})}
            end
    end;
handle_cast({stop}, State) ->
    {stop, normal, State};
handle_cast({transfer}, State) ->
    {stop, {shutdown, transfer}, State};
handle_cast({control_usurped}, State) ->
    {stop, {shutdown, control_usurped}, State};
handle_cast({branch, NewFlow}, State) ->
    lager:debug("callflow has been branched"),
    {noreply, launch_cf_module(State#state{flow=NewFlow})};
handle_cast({callid_update, NewCallId, NewCtrlQ}, #state{call=Call}=State) ->
    put(callid, NewCallId),
    PrevCallId = whapps_call:call_id_direct(Call),
    lager:debug("updating callid to ~s (from ~s), catch you on the flip side", [NewCallId, PrevCallId]),
    lager:debug("removing call event bindings for ~s", [PrevCallId]),
    gen_listener:rm_binding(self(), call, [{callid, PrevCallId}]),
    lager:debug("binding to new call events"),
    gen_listener:add_binding(self(), call, [{callid, NewCallId}]),
    lager:debug("updating control q to ~s", [NewCtrlQ]),
    NewCall = whapps_call:set_call_id(NewCallId, whapps_call:set_control_queue(NewCtrlQ, Call)),
    {noreply, State#state{call=NewCall}};
handle_cast({controller_queue, ControllerQ}, #state{call=Call}=State) ->
    {noreply, launch_cf_module(State#state{call=whapps_call:set_controller_queue(ControllerQ, Call)})};    
handle_cast(_, State) ->
    {noreply, State}.

%%--------------------------------------------------------------------
%% @private
%% @doc
%% Handling all non call/cast messages
%%
%% @spec handle_info(Info, State) -> {noreply, State} |
%%                                   {noreply, State, Timeout} |
%%                                   {stop, Reason, State}
%% @end
%%--------------------------------------------------------------------
handle_info({'EXIT', _, normal}, State) ->
    %% handle normal exits so we dont need a guard on the next clause, cleaner looking...
    {noreply, State};
handle_info({'EXIT', Pid, Reason}, #state{cf_module_pid=Pid, call=Call}=State) ->
    LastAction = whapps_call:kvs_fetch(cf_last_action, Call),
    lager:error("action ~s died unexpectedly: ~p", [LastAction, Reason]),
    ?MODULE:continue(self()),
    {noreply, State};
handle_info(_, State) ->
    {noreply, State}.

%%--------------------------------------------------------------------
%% @private
%% @doc
%% @end
%%--------------------------------------------------------------------
handle_event(JObj, #state{cf_module_pid=Pid, call=Call}) ->
    CallId = whapps_call:call_id_direct(Call),
    case {whapps_util:get_event_type(JObj), wh_json:get_value(<<"Call-ID">>, JObj)}of
        {{<<"call_event">>, <<"channel_status_resp">>}, _} ->
            {reply, [{cf_module_pid, Pid}]};
        {{<<"call_event">>, <<"call_status_resp">>}, _} ->
            {reply, [{cf_module_pid, Pid}]};
        {{<<"call_event">>, <<"call_id_update">>},_} ->
            NewCallId = wh_json:get_value(<<"Call-ID">>, JObj),
            NewCtrlQ = wh_json:get_value(<<"Control-Queue">>, JObj),
            callid_update(NewCallId, NewCtrlQ, self()),
            ignore;
        {{<<"call_event">>, <<"control_transfer">>}, _} ->
            transfer(self()),
            ignore;
        {{<<"call_event">>, <<"usurp_control">>}, CallId} ->
            Srv = self(),
            spawn(fun() ->
                          put(callid, CallId),
                          Q = queue_name(Srv),
                          case wh_json:get_value(<<"Controller-Queue">>, JObj) of
                              Q -> ok;
                              _Else -> control_usurped(Srv)
                          end
                  end),
            ignore;
        {{<<"error">>, _}, _} ->
            case wh_json:get_value([<<"Request">>, <<"Call-ID">>], JObj) of
                CallId -> {reply, [{cf_module_pid, Pid}]};
                undefined -> {reply, [{cf_module_pid, Pid}]};
                _Else -> ignore
            end;
        {_, CallId} ->
            {reply, [{cf_module_pid, Pid}]};
        {_, _Else} ->
            lager:debug("received event from call ~s while relaying for ~s, dropping", [_Else, CallId]),
            ignore
    end.

%%--------------------------------------------------------------------
%% @private
%% @doc
%% This function is called by a gen_listener when it is about to
%% terminate. It should be the opposite of Module:init/1 and do any
%% necessary cleaning up. When it returns, the gen_listener terminates
%% with Reason. The return value is ignored.
%%
%% @spec terminate(Reason, State) -> void()
%% @end
%%--------------------------------------------------------------------
terminate({shutdown, transfer}, _) ->
    lager:debug("callflow execution has been transfered"),
    ok;
terminate({shutdown, control_usurped}, _) ->
    lager:debug("the call has been usurped by an external process"),
    ok;
terminate(_Reason, #state{call=Call}) ->
    Command = [{<<"Application-Name">>, <<"hangup">>}
               ,{<<"Insert-At">>, <<"now">>}
              ],
    send_command(Command, whapps_call:control_queue_direct(Call), whapps_call:call_id_direct(Call)),
    lager:debug("callflow execution has been stopped: ~p", [_Reason]),
    ok.

%%--------------------------------------------------------------------
%% @private
%% @doc
%% Convert process state when code is changed
%%
%% @spec code_change(OldVsn, State, Extra) -> {ok, NewState}
%% @end
%%--------------------------------------------------------------------
code_change(_OldVsn, State, _Extra) ->
    {ok, State}.

%%%===================================================================
%%% Internal functions
%%%===================================================================

%%--------------------------------------------------------------------
%% @private
%% this function determines if the callflow module specified at the 
%% current node is 'available' and attempts to launch it if so. 
%% Otherwise it will advance to the next child in the flow
%% @doc
%% @end
%%--------------------------------------------------------------------
-spec launch_cf_module/1 :: (#state{}) -> #state{}.
launch_cf_module(#state{call=Call, flow=Flow}=State) ->
    Module = <<"cf_", (wh_json:get_value(<<"module">>, Flow))/binary>>,
    Data = wh_json:get_value(<<"data">>, Flow, wh_json:new()),
    {Pid, Action} =
        try
            CFModule = wh_util:to_atom(Module, true),
            lager:debug("moving to action ~s", [Module]),
            spawn_cf_module(CFModule, Data, Call)
        catch
            _:_ ->
                lager:error("unknown callflow action: ~p", [Module]),
                ?MODULE:continue(self()),
                {undefined, whapps_call:kvs_fetch(cf_last_action, Call)}
        end,
    State#state{cf_module_pid=Pid, call=whapps_call:kvs_store(cf_last_action, Action, Call)}.

%%--------------------------------------------------------------------
%% @private
%% @doc
%% helper function to spawn a linked callflow module, from the entry
%% point 'handle' having set the callid on the new process first
%% @end
%%--------------------------------------------------------------------
-spec spawn_cf_module/3 :: (atom(), list(), whapps_call:call()) -> {pid(), atom()}.
spawn_cf_module(CFModule, Data, Call) ->
    {spawn_link(fun() ->
                        put(callid, whapps_call:call_id_direct(Call)),
                        try
                            CFModule:handle(Data, Call)
                        catch
                            _E:_R ->
                                ST = erlang:get_stacktrace(),
                                lager:debug("action ~s died unexpectedly (~s): ~p", [CFModule, _E, _R]),
<<<<<<< HEAD
                                [lager:debug("stacktrace: ~p", [S]) || S <- ST],
=======
                                _ = [lager:debug("stacktrace: ~p", [S]) || S <- ST],
>>>>>>> 109b0d8d
                                throw(_R)
                        end
                end), CFModule}.

%%--------------------------------------------------------------------
%% @private
%% @doc
%% unlike the whapps_call_command this send command does not call the 
%% functions of this module to form the headers, nor does it set
%% the reply queue.  Used when this module is terminating to send
%% a hangup command without relying on the (now terminated) cf_exe.
%% @end
%%--------------------------------------------------------------------
-spec send_command/3 :: (proplist(), undefined | ne_binary(), undefined | ne_binary()) -> ok.
send_command(_, undefined, _) ->
    ok;
send_command(_, _, undefined) ->
    ok;
send_command(Command, ControlQ, CallId) ->
    Prop = Command ++ [{<<"Call-ID">>, CallId}
                       | wh_api:default_headers(<<>>, <<"call">>, <<"command">>, ?APP_NAME, ?APP_VERSION)
                      ],
    wapi_dialplan:publish_command(ControlQ, Prop).<|MERGE_RESOLUTION|>--- conflicted
+++ resolved
@@ -504,11 +504,7 @@
                             _E:_R ->
                                 ST = erlang:get_stacktrace(),
                                 lager:debug("action ~s died unexpectedly (~s): ~p", [CFModule, _E, _R]),
-<<<<<<< HEAD
-                                [lager:debug("stacktrace: ~p", [S]) || S <- ST],
-=======
                                 _ = [lager:debug("stacktrace: ~p", [S]) || S <- ST],
->>>>>>> 109b0d8d
                                 throw(_R)
                         end
                 end), CFModule}.
