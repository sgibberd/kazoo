--- conflicted
+++ resolved
@@ -202,26 +202,17 @@
 
     case ibrowse:send_req(UrlString, Headers, get, Body, HTTPOptions) of
         {ok, "200", _, Response} ->
-<<<<<<< HEAD
-            lager:debug("Great success! Acquired provisioning template."),
-=======
-            ?LOG("great success, accquired provisioning template"),
->>>>>>> 486d9159
+            lager:debug("great success, accquired provisioning template"),
             JResp = wh_json:decode(Response),
             Context#cb_context{
                 doc = wh_json:set_value(<<"template">>, JResp, JObj)
                 ,resp_status = success
             };
-<<<<<<< HEAD
-        _ ->
-            lager:debug("Error! Could not acquiring provisioning template."),
-=======
         {ok, Status, _, _} ->
-            ?LOG("could not acquiring provisioning template: ~s", [Status]),
+            lager:debug("could not acquiring provisioning template: ~s", [Status]),
             crossbar_util:response(error, <<"Error retrieving content from external site">>, 500, Context);
         {error, _R} ->
-            ?LOG("could not acquiring provisioning template: ~p", [_R]),
->>>>>>> 486d9159
+            lager:debug("could not acquiring provisioning template: ~p", [_R]),
             crossbar_util:response(error, <<"Error retrieving content from external site">>, 500, Context)
     end.
 
