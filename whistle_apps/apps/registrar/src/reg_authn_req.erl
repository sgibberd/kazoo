%%%-------------------------------------------------------------------
%%% @copyright (C) 2011-2012, VoIP INC
%%% @doc
%%% Handle authn_req messages
%%% @end
%%% @contributors
%%%   James Aimonetti
%%%-------------------------------------------------------------------
-module(reg_authn_req).

-export([init/0, handle_req/2]).

-include("reg.hrl").

init() ->
    ok.

-spec handle_req/2 :: (wh_json:json_object(), proplist()) -> 'ok'.
handle_req(ApiJObj, _Props) ->
    true = wapi_authn:req_v(ApiJObj),

    put(callid, wh_json:get_value(<<"Msg-ID">>, ApiJObj, <<"000000000000">>)),

    AuthU = wapi_authn:get_auth_user(ApiJObj),
    AuthR = wapi_authn:get_auth_realm(ApiJObj),

<<<<<<< HEAD
    lager:debug("trying to authenticate ~s@~s", [AuthU, AuthR]),
=======
    lager:info("trying to authenticate ~s@~s", [AuthU, AuthR]),
>>>>>>> 109b0d8d

    case reg_util:lookup_auth_user(AuthU, AuthR) of
        {ok, AuthJObj} ->
            send_auth_resp(AuthJObj, AuthU, AuthR, ApiJObj);
        {error, not_found} ->            
            lager:info("user ~s@~s is unknown", [AuthU, AuthR]),
            send_auth_error(ApiJObj)
    end.

%%-----------------------------------------------------------------------------
%% @private
%% @doc
%% extract the auth realm from the API request, using the requests to domain
%% when provided with an IP
%% @end
%%-----------------------------------------------------------------------------
-spec send_auth_resp/4  :: (wh_json:json_object(), ne_binary(), ne_binary(), wh_json:json_object()) -> 'ok'.
send_auth_resp(AuthJObj, AuthU, AuthR, ApiJObj) ->
    AuthValue = wh_json:get_value(<<"value">>, AuthJObj),
    AuthDoc = wh_json:get_value(<<"doc">>, AuthJObj),
    Category = wh_json:get_value(<<"Event-Category">>, ApiJObj),

    CCVs = [{<<"Username">>, AuthU}
            ,{<<"Realm">>, AuthR}
            ,{<<"Account-ID">>, get_account_id(AuthDoc)}
            ,{<<"Authorizing-Type">>, wh_json:get_value(<<"authorizing_type">>, AuthValue, <<"anonymous">>)}
            ,{<<"Inception">>, <<"on-net">>}
            ,{<<"Authorizing-ID">>, wh_json:get_value(<<"_id">>, AuthDoc)}
            ,{<<"Owner-ID">>, wh_json:get_value(<<"owner_id">>, AuthDoc)}            
           ],

    Resp = [{<<"Msg-ID">>, wh_json:get_value(<<"Msg-ID">>, ApiJObj)}
            ,{<<"Auth-Password">>, wh_json:get_value(<<"password">>, AuthValue)}
            ,{<<"Auth-Method">>, get_auth_method(AuthValue)}
            ,{<<"Custom-Channel-Vars">>, wh_json:from_list([CCV || {_, V}=CCV <- CCVs, V =/= undefined ])}
            | wh_api:default_headers(Category, <<"authn_resp">>, ?APP_NAME, ?APP_VERSION)],
    
    lager:debug("sending SIP authentication reply, with credentials"),
    wapi_authn:publish_resp(wh_json:get_value(<<"Server-ID">>, ApiJObj), Resp).

%%-----------------------------------------------------------------------------
%% @private
%% @doc
%% extract the auth realm from the API request, using the requests to domain
%% when provided with an IP
%% @end
%%-----------------------------------------------------------------------------
-spec send_auth_error/1 :: (wh_json:json_object()) -> 'ok'.
send_auth_error(ApiJObj) ->
    Resp = [{<<"Msg-ID">>, wh_json:get_value(<<"Msg-ID">>, ApiJObj)}
            | wh_api:default_headers(?APP_NAME, ?APP_VERSION)
           ],
    lager:debug("sending SIP authentication error"),
    wapi_authn:publish_error(wh_json:get_value(<<"Server-ID">>, ApiJObj), Resp).

%%-----------------------------------------------------------------------------
%% @private
%% @doc
%% extract the account id from the auth document, using the newer pvt field
%% when present but failing back to reformating the older db name pvt.
%% @end
%%-----------------------------------------------------------------------------
-spec get_account_id/1  :: (wh_json:json_object()) -> ne_binary() | 'undefined'.
get_account_id(AuthDoc) ->
    case wh_json:get_value(<<"pvt_account_id">>, AuthDoc) of
        undefined ->
            case wh_json:get_value(<<"pvt_account_db">>, AuthDoc) of
                undefined -> undefined;
                AcctDb -> wh_util:format_account_id(AcctDb, raw)
            end;
        AcctId -> AcctId
    end.

%%-----------------------------------------------------------------------------
%% @private
%% @doc
%% extract a normalized method from the view results
%% @end
%%-----------------------------------------------------------------------------
-spec get_auth_method/1  :: (wh_json:json_object()) -> ne_binary().
get_auth_method(AuthValue) ->
    Method = wh_json:get_binary_value(<<"method">>, AuthValue, <<"password">>),
    wh_util:to_lower_binary(Method).<|MERGE_RESOLUTION|>--- conflicted
+++ resolved
@@ -24,11 +24,7 @@
     AuthU = wapi_authn:get_auth_user(ApiJObj),
     AuthR = wapi_authn:get_auth_realm(ApiJObj),
 
-<<<<<<< HEAD
     lager:debug("trying to authenticate ~s@~s", [AuthU, AuthR]),
-=======
-    lager:info("trying to authenticate ~s@~s", [AuthU, AuthR]),
->>>>>>> 109b0d8d
 
     case reg_util:lookup_auth_user(AuthU, AuthR) of
         {ok, AuthJObj} ->
