%%%-------------------------------------------------------------------
%%% @author James Aimonetti <james@2600hz.org>
%%% @copyright (C) 2011, VoIP INC
%%% @doc
%%% Handle successful registrations
%%% @end
%%% Created : 19 Aug 2011 by James Aimonetti <james@2600hz.org>
%%%-------------------------------------------------------------------
-module(reg_success).

-export([init/0, handle_req/2]).

-include("reg.hrl").

init() ->
    ok.

-spec handle_req/2 :: (ApiJObj, Props) -> no_return() when
      ApiJObj :: json_object(),
      Props :: proplist().
handle_req(ApiJObj, _Props) ->
    CallId = wh_json:get_value(<<"Call-ID">>, ApiJObj, <<"000000000000">>),
    put(callid, CallId),

    ?LOG_START("received registration success"),
<<<<<<< HEAD
    true = wapi_registration:success_v(JObj),
=======
    true = wh_api:reg_success_v(ApiJObj),
>>>>>>> 58787a26

    [User, AfterAt] = binary:split(wh_json:get_value(<<"Contact">>, ApiJObj), <<"@">>), % only one @ allowed

    AfterUnquoted = wh_util:to_binary(mochiweb_util:unquote(AfterAt)),
    Contact1 = binary:replace(<<User/binary, "@", AfterUnquoted/binary>>, [<<"<">>, <<">">>], <<>>, [global]),

    ?LOG("registration contact: ~s", [Contact1]),

    JObj = wh_json:set_value(<<"Contact">>, Contact1, ApiJObj),

    Expires = reg_util:get_expires(JObj),

    Realm = wh_json:get_value(<<"Realm">>, JObj),
    Username = wh_json:get_value(<<"Username">>, JObj),

    {ok, Cache} = registrar_sup:cache_proc(),
    wh_cache:store_local(Cache, reg_util:cache_user_to_reg_key(Realm, Username), JObj, Expires),

    ?LOG_END("cached registration ~s@~s for ~psec", [Username, Realm, Expires]).<|MERGE_RESOLUTION|>--- conflicted
+++ resolved
@@ -15,35 +15,28 @@
 init() ->
     ok.
 
--spec handle_req/2 :: (ApiJObj, Props) -> no_return() when
-      ApiJObj :: json_object(),
-      Props :: proplist().
-handle_req(ApiJObj, _Props) ->
-    CallId = wh_json:get_value(<<"Call-ID">>, ApiJObj, <<"000000000000">>),
-    put(callid, CallId),
+-spec handle_req/2 :: (json_object(), proplist()) -> 'ok'.
+handle_req(JObj, _Props) ->
+    wh_util:put_callid(JObj),
 
     ?LOG_START("received registration success"),
-<<<<<<< HEAD
     true = wapi_registration:success_v(JObj),
-=======
-    true = wh_api:reg_success_v(ApiJObj),
->>>>>>> 58787a26
 
-    [User, AfterAt] = binary:split(wh_json:get_value(<<"Contact">>, ApiJObj), <<"@">>), % only one @ allowed
+    [User, AfterAt] = binary:split(wh_json:get_value(<<"Contact">>, JObj), <<"@">>), % only one @ allowed
 
     AfterUnquoted = wh_util:to_binary(mochiweb_util:unquote(AfterAt)),
     Contact1 = binary:replace(<<User/binary, "@", AfterUnquoted/binary>>, [<<"<">>, <<">">>], <<>>, [global]),
 
     ?LOG("registration contact: ~s", [Contact1]),
 
-    JObj = wh_json:set_value(<<"Contact">>, Contact1, ApiJObj),
+    JObj1 = wh_json:set_value(<<"Contact">>, Contact1, JObj),
 
-    Expires = reg_util:get_expires(JObj),
+    Expires = reg_util:get_expires(JObj1),
 
-    Realm = wh_json:get_value(<<"Realm">>, JObj),
-    Username = wh_json:get_value(<<"Username">>, JObj),
+    Realm = wh_json:get_value(<<"Realm">>, JObj1),
+    Username = wh_json:get_value(<<"Username">>, JObj1),
 
     {ok, Cache} = registrar_sup:cache_proc(),
-    wh_cache:store_local(Cache, reg_util:cache_user_to_reg_key(Realm, Username), JObj, Expires),
+    wh_cache:store_local(Cache, reg_util:cache_user_to_reg_key(Realm, Username), JObj1, Expires),
 
     ?LOG_END("cached registration ~s@~s for ~psec", [Username, Realm, Expires]).