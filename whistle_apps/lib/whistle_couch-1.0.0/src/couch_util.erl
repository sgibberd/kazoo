--- conflicted
+++ resolved
@@ -108,19 +108,11 @@
 
 -spec server_url(server()) -> ne_binary().
 server_url(#server{host=Host, port=Port, options=Options}) ->
-<<<<<<< HEAD
-    UserPass = case props:get_value(basic_auth, Options) of
-                   'undefined' -> <<>>;
-                   {U, P} -> list_to_binary([U, <<":">>, P])
-               end,
-    Protocol = case wh_util:is_true(props:get_value(is_ssl, Options)) of
-=======
     UserPass = case props:get_value('basic_auth', Options) of
                    'undefined' -> <<>>;
                    {U, P} -> list_to_binary([U, <<":">>, P])
                end,
     Protocol = case wh_util:is_true(props:get_value('is_ssl', Options)) of
->>>>>>> 6c962ad1
                    'false' -> <<"http">>;
                    'true' -> <<"https">>
                end,
