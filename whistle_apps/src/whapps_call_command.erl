--- conflicted
+++ resolved
@@ -1460,12 +1460,8 @@
                 _T when Timeout =:= infinity ->
                     lager:debug("ignore ~p", [_T]),
                     wait_for_headless_application(Application, Event, Type, Timeout);
-<<<<<<< HEAD
-                _ ->
-=======
                 _T ->
                     lager:debug("ignore ~p", [_T]),
->>>>>>> 012c5143
                     wait_for_headless_application(Application, Event, Type, Timeout - wh_util:elapsed_ms(Start))
             end;
         _ when Timeout =:= infinity ->
@@ -1724,57 +1720,11 @@
             %% dont let the mailbox grow unbounded if
             %%   this process hangs around...
             wait_for_application_or_dtmf(Application, Timeout - wh_util:elapsed_ms(Start))
-<<<<<<< HEAD
     after
         Timeout ->
             {error, timeout}
     end.
 
--type wait_for_fax_ret() :: {'ok' | 'failed', wh_json:json_object()} |
-                            {'error', 'channel_destroy' | 'channel_hungup' | wh_json:json_object()}.
--spec wait_for_fax/0 :: () -> wait_for_fax_ret().
--spec wait_for_fax/1 :: (integer() | 'infinity') -> wait_for_fax_ret().
-wait_for_fax() ->
-    wait_for_fax(5000).
-wait_for_fax(Timeout) ->
-    Start = erlang:now(),
-    receive
-        {amqp_msg, JObj} ->
-            case get_event_type(JObj) of
-                { <<"call_event">>, <<"CHANNEL_DESTROY">>, _ } ->
-                    lager:debug("channel was destroyed while waiting for fax"),
-                    {error, channel_destroy};
-                { <<"call_event">>, <<"CHANNEL_HANGUP">>, _ } ->
-                    lager:debug("channel was hungup while waiting for fax"),
-                    {error, channel_hungup};
-                { <<"error">>, _, <<"receive_fax">> } ->
-                    lager:debug("channel execution error while waiting for fax: ~s", [wh_json:encode(JObj)]),
-                    {error, JObj};
-                { <<"call_event">>, <<"CHANNEL_EXECUTE">>, <<"receive_fax">> } ->
-                    wait_for_fax(infinity);
-                { <<"call_event">>, <<"CHANNEL_EXECUTE_COMPLETE">>, <<"receive_fax">> } ->
-                    case wh_json:is_true(<<"Fax-Success">>, JObj, false) of
-                        true -> {ok, JObj};
-                        false -> {failed, JObj}
-                    end;
-                _ when Timeout =:= infinity ->
-                    wait_for_fax(Timeout);
-                _ ->
-                    wait_for_fax(Timeout - wh_util:elapsed_ms(Start))
-            end;
-        _ when Timeout =:= infinity ->
-            wait_for_fax(Timeout);
-        _ ->
-            wait_for_fax(Timeout - wh_util:elapsed_ms(Start))
-=======
->>>>>>> 012c5143
-    after
-        Timeout ->
-            {error, timeout}
-    end.
-
-<<<<<<< HEAD
-=======
 -type wait_for_fax_ret() :: {'ok' | 'failed', wh_json:json_object()} |
                             {'error', 'channel_destroy' | 'channel_hungup' | wh_json:json_object()}.
 -spec wait_for_fax/0 :: () -> wait_for_fax_ret().
@@ -1816,8 +1766,6 @@
             {error, timeout}
     end.
 
->>>>>>> 012c5143
-
 %%--------------------------------------------------------------------
 %% @public
 %% @doc
