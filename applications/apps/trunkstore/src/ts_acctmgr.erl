%%%-------------------------------------------------------------------
%%% @author James Aimonetti <james@2600hz.org>
%%% @copyright (C) 2011, James Aimonetti
%%% @doc
%%% Manage the account documents and provide specific API access to
%%% their contents for Trunkstore components (ts_route, etc).
%%% @end
%%% Created :  3 Jan 2011 by James Aimonetti <james@2600hz.org>
%%%-------------------------------------------------------------------
-module(ts_acctmgr).

-behaviour(gen_server).

%% API
-export([start_link/0, update_views/0]).

%% Data Access API
-export([has_credit/1, has_credit/2 %% has_credit(AcctId[, Amount]) - check if account has > Amount credit (0 if Amount isn't specified)
	 ,has_flatrates/1 %% has_flatrates(AcctId) - check if account has a free flatrate trunk
	 ,reserve_trunk/4 %% reserve_trunk(AcctId, CallID, Amount, FlatRateEnabled) - only reserve if avail_credit > Amt (0 if unspecified)
	 ,release_trunk/3 %% release_trunk(AcctId, CallID[, Amount]) - release trunk, deducting Amt from account balance
	 ,copy_reserve_trunk/4 %% when a failover trunk gets the b-leg callid resolved, copy its reserve doc to the b-leg callid
	]).

%% gen_server callbacks
-export([init/1, handle_call/3, handle_cast/2, handle_info/2,
	 terminate/2, code_change/3]).

-include("ts.hrl").

-define(SERVER, ?MODULE).
-define(TS_ACCTMGR_VIEWS, ["accounts.json", "credit.json", "trunks.json"]).
-define(DOLLARS_TO_UNITS(X), whistle_util:to_integer(X * 100000)). %% $1.00 = 100,000 thousand-ths of a cent
-define(CENTS_TO_UNITS(X), whistle_util:to_integer(X * 1000)). %% 100 cents = 100,000 thousand-ths of a cent
-define(UNITS_TO_DOLLARS(X), whistle_util:to_binary(X / 100000)). %% $1.00 = 100,000 thousand-ths of a cent
-define(TS_USAGE_PREFIX, <<"ts_usage">>).

-define(ACTIVE_CALL_TIMEOUT, 1000).

-record(state, {
	  current_write_db = ""
	  ,current_read_db = "" %% possibly different during transition from yesterday to today
	 }).

%%%===================================================================
%%% API
%%%===================================================================

%%--------------------------------------------------------------------
%% @doc
%% Starts the server
%%
%% @spec start_link() -> {ok, Pid} | ignore | {error, Error}
%% @end
%%--------------------------------------------------------------------
start_link() ->
    gen_server:start_link({local, ?SERVER}, ?MODULE, [], []).

update_views() ->
    gen_server:cast(?SERVER, update_views).

%%%===================================================================
%%% Data Access API
%%%===================================================================
-spec(has_credit/1 :: (Acct :: binary()) -> boolean()).
has_credit(Acct) ->
    has_credit(Acct, 0).

%% Does the account have enough credit to cover Amt
-spec(has_credit/2 :: (Acct :: binary(), Amt :: integer()) -> boolean() | tuple(error, no_account)).
has_credit(<<>>, _) ->
    {error, no_account};
has_credit(Acct, Amt) ->
    gen_server:call(?SERVER, {has_credit, whistle_util:to_binary(Acct), [Amt]}, infinity).

-spec(has_flatrates/1 :: (Acct :: binary()) -> boolean() | tuple(error, no_account)).
has_flatrates(<<>>) ->
    {error, no_account};
has_flatrates(Acct) ->
    gen_server:call(?SERVER, {has_flatrates, whistle_util:to_binary(Acct)}).

%% try to reserve a trunk
%% first try to reserve a flat_rate trunk; if none are available, try a per_min trunk;
%% if the Amt is more than available credit, return error
-spec(reserve_trunk/4 :: (Acct :: binary(), CallID :: binary(), Amt :: float() | integer(), FRE :: boolean()) ->
			      tuple(ok, flat_rate | per_min) | tuple(error, no_account | no_callid | entry_exists | no_funds | not_found)).
reserve_trunk(<<>>, _, _, _) ->
    {error, no_account};
reserve_trunk(_, <<>>, _, _) ->
    {error, no_callid};
reserve_trunk(Acct, CallID, Amt, FRE) ->
    gen_server:call(?SERVER, {reserve_trunk, whistle_util:to_binary(Acct), [CallID, Amt, FRE]}, infinity).

%% when an a-leg CALLID-failover is resolved into a B-leg CallID, transfer the type of trunk to the B-leg CallID
-spec(copy_reserve_trunk/4 :: (AcctID :: binary(), ACallID :: binary(), BCallID :: binary(), Amt :: float() | integer()) -> ok).
copy_reserve_trunk(AcctID, ACallID, BCallID, Amt) ->
    gen_server:call(?SERVER, {copy_reserve_trunk, whistle_util:to_binary(AcctID), [ACallID, BCallID, Amt]}, infinity).

%% release a reserved trunk
%% pass the account and the callid from the reserve_trunk/2 call to release the trunk back to the account
-spec(release_trunk/3 :: (Acct :: binary(), CallID :: binary(), Amt :: float() | integer()) -> ok | tuple(error, no_account | no_callid)).
release_trunk(<<>>, _, _) ->
    {error, no_account};
release_trunk(_, <<>>, _) ->
    {error, no_callid};
release_trunk(Acct, CallID, Amt) ->
    gen_server:cast(?SERVER, {release_trunk, whistle_util:to_binary(Acct), [CallID,Amt]}),
    ok.

%%%===================================================================
%%% gen_server callbacks
%%%===================================================================

%%--------------------------------------------------------------------
%% @private
%% @doc
%% Initializes the server
%%
%% @spec init(Args) -> {ok, State} |
%%                     {ok, State, Timeout} |
%%                     ignore |
%%                     {stop, Reason}
%% @end
%%--------------------------------------------------------------------
init(_) ->
    {_, {H,Min,S}} = calendar:universal_time(),

    DB = ts_util:todays_db_name(?TS_USAGE_PREFIX),

    logger:format_log(info, "TS_ACCTMGR: Starting DB ~p~n", [DB]),
    couch_mgr:db_create(DB),

    MillisecsToMidnight = ?MILLISECS_PER_DAY - timer:hms(H,Min,S),
    logger:format_log(info, "TS_ACCTMGR: ms till Midnight: ~p (~p:~p:~p)~n", [MillisecsToMidnight, H, Min, S]),
    {ok, _} = timer:send_after(MillisecsToMidnight, ?EOD),

    {ok, #state{
       current_write_db = DB
       ,current_read_db = DB
      }, 0}.

%%--------------------------------------------------------------------
%% @private
%% @doc
%% Handling call messages
%%
%% @spec handle_call(Request, From, State) ->
%%                                   {reply, Reply, State} |
%%                                   {reply, Reply, State, Timeout} |
%%                                   {noreply, State} |
%%                                   {noreply, State, Timeout} |
%%                                   {stop, Reason, Reply, State} |
%%                                   {stop, Reason, State}
%% @end
%%--------------------------------------------------------------------
handle_call({has_credit, AcctId, [Amt]}, From, #state{current_write_db=WDB, current_read_db=RDB}=S) ->
    Self = self(),
    spawn(fun() -> load_account(AcctId, WDB, Self), gen_server:reply(From, has_credit(RDB, AcctId, Amt)) end),
    {noreply, S};

handle_call({has_flatrates, AcctId}, From, #state{current_read_db=RDB}=S) ->
    spawn(fun() -> gen_server:reply(From, has_flatrates(RDB, AcctId)) end),
    {noreply, S};

handle_call({reserve_trunk, AcctId, [CallID, Amt, false]}, From, #state{current_write_db=WDB, current_read_db=RDB}=S) ->
    Self = self(),
    logger:format_log(info, "TS_ACCTMGR(~p): reserve per_min for ~p: ~p: ~p~n", [self(), AcctId, CallID, Amt]),
    spawn(fun() ->
		  spawn(fun() -> load_account(AcctId, WDB, Self) end),
		  case has_credit(RDB, AcctId, Amt) of
		      true ->
			  spawn(fun() -> couch_mgr:save_doc(WDB, reserve_doc(AcctId, CallID, per_min)) end),
			  gen_server:reply(From, {ok, per_min});
		      false ->
			  gen_server:reply(From, {error, no_funds})
		  end
	  end),
    {noreply, S};

handle_call({reserve_trunk, AcctId, [CallID, Amt, true]}, From, #state{current_write_db=WDB, current_read_db=RDB}=S) ->
    Self = self(),
    logger:format_log(info, "TS_ACCTMGR(~p): reserve trunk for ~p: ~p: ~p from ~p~n", [self(), AcctId, CallID, Amt, RDB]),
    spawn(fun() ->
		  spawn(fun() -> load_account(AcctId, WDB, Self) end),

		  case couch_mgr:get_results(RDB, <<"accounts/balance">>, [{<<"key">>, AcctId}, {<<"group">>, <<"true">>}, {<<"stale">>, <<"ok">>}]) of
		      {error, not_found}=E ->
			  gen_server:reply(From, E);
		      {ok, []} ->
			  logger:format_log(info, "TS_ACCTMGR.reserve: no_funds for ~p:~p~n", [AcctId, CallID]),
<<<<<<< HEAD
			  gen_server:reply(From, {error, no_funds});
=======
			  gen_server:reply(From, {error, no_account});
>>>>>>> 4223130c
		      {ok, [{struct, [{<<"key">>, _}, {<<"value">>, Funds}] }] } ->
			  case whapps_json:get_value(<<"trunks">>, Funds, 0) > 0 of
			      true ->
				  spawn(fun() -> couch_mgr:save_doc(WDB, reserve_doc(AcctId, CallID, flat_rate)) end),
				  logger:format_log(info, "TS_ACCTMGR.reserve: flat_rate for ~p:~p~n", [AcctId, CallID]),
				  gen_server:reply(From, {ok, flat_rate});
			      false ->
				  case whapps_json:get_value(<<"credit">>, Funds, 0) > Amt of
				      true ->
					  spawn(fun() -> couch_mgr:save_doc(WDB, reserve_doc(AcctId, CallID, per_min)) end),
					  logger:format_log(info, "TS_ACCTMGR.reserve: per_min for ~p:~p~n", [AcctId, CallID]),
					  gen_server:reply(From, {ok, per_min});
				      false ->
					  logger:format_log(info, "TS_ACCTMGR.reserve: no_funds for ~p:~p~n", [AcctId, CallID]),
					  gen_server:reply(From, {error, no_funds})
				  end
			  end
		  end
	  end),
    {noreply, S};
handle_call({copy_reserve_trunk, AcctID, [ACallID, BCallID, Amt]}, From, #state{current_write_db=WDB, current_read_db=RDB}=S) ->
    spawn(fun() ->
		  case trunk_type(RDB, AcctID, ACallID) of
		      non_existant ->
			  case trunk_type(WDB, AcctID, ACallID) of
			      non_existant -> logger:format_log(error, "TS_ACCTMGR(~p): Can't copy data from ~p to ~p for acct ~p, non_existant~n"
							 ,[self(), ACallID, BCallID, AcctID]);
			      per_min -> couch_mgr:save_doc(WDB, release_doc(AcctID, BCallID, per_min, Amt));
			      flat_rate -> couch_mgr:save_doc(WDB, release_doc(AcctID, BCallID, flat_rate))
			  end;
		      per_min -> couch_mgr:save_doc(WDB, release_doc(AcctID, BCallID, per_min, Amt));
		      flat_rate -> couch_mgr:save_doc(WDB, release_doc(AcctID, BCallID, flat_rate))
		  end,
		  gen_server:reply(From, ok)
	  end),
    {noreply, S}.

%%--------------------------------------------------------------------
%% @private
%% @doc
%% Handling cast messages
%%
%% @spec handle_cast(Msg, State) -> {noreply, State} |
%%                                  {noreply, State, Timeout} |
%%                                  {stop, Reason, State}
%% @end
%%--------------------------------------------------------------------
handle_cast(update_views, #state{current_read_db=RDB}=S) ->
    spawn(fun() -> update_views(RDB) end),
    {noreply, S};
handle_cast({release_trunk, AcctId, [CallID,Amt]}, #state{current_write_db=WDB, current_read_db=RDB}=S) ->
    Self = self(),
    spawn(fun() ->
		  logger:format_log(info, "TS_ACCTMGR(~p): Release trunk for ~p:~p ($~p)~n", [self(), AcctId, CallID, Amt]),

		  load_account(AcctId, WDB, Self),

		  case trunk_type(RDB, AcctId, CallID) of
		      non_existant ->
			  case trunk_type(WDB, AcctId, CallID) of
			      non_existant -> logger:format_log(info, "TS_ACCTMGR(~p): Failed to find trunk for release ~p: ~p~n", [self(), AcctId, CallID]);
			      per_min -> couch_mgr:save_doc(WDB, release_doc(AcctId, CallID, per_min, Amt));
			      flat_rate -> couch_mgr:save_doc(WDB, release_doc(AcctId, CallID, flat_rate))
			  end;
		      per_min -> couch_mgr:save_doc(WDB, release_doc(AcctId, CallID, per_min, Amt));
		      flat_rate -> couch_mgr:save_doc(WDB, release_doc(AcctId, CallID, flat_rate))
		  end
	  end),
    {noreply, S}.

%%--------------------------------------------------------------------
%% @private
%% @doc
%% Handling all non call/cast messages
%%
%% @spec handle_info(Info, State) -> {noreply, State} |
%%                                   {noreply, State, Timeout} |
%%                                   {stop, Reason, State}
%% @end
%%--------------------------------------------------------------------
handle_info(timeout, #state{current_write_db=WDB}=S) ->
    Self = self(),
    logger:format_log(info, "TS_ACCTMGR(~p): Loading accounts~n", [Self]),
    spawn(fun() -> load_views(WDB), load_accounts_from_ts(WDB, Self) end),
    {noreply, S};
handle_info(?EOD, S) ->
    DB = ts_util:todays_db_name(?TS_USAGE_PREFIX),

    {ok, _} = timer:send_after(?MILLISECS_PER_DAY, ?EOD),

    self() ! reconcile_accounts,

    spawn(fun() -> load_views(DB) end),

    {noreply, S#state{
		current_write_db = DB % all new writes should go in new DB, but old DB is needed still
	       }};
handle_info(reconcile_accounts, #state{current_read_db=RDB, current_write_db=WDB}=S) ->
    Self = self(),
    spawn( fun() -> lists:foreach(fun(Acct) ->
					  transfer_acct(Acct, RDB, WDB),
					  transfer_active_calls(Acct, RDB, WDB)
				  end, get_accts(RDB)),
		    %% once active accounts from yesterday are done, make sure all others are in too
		    load_accounts_from_ts(WDB, Self)
	   end),
    {noreply, S#state{current_read_db=WDB}};
handle_info({document_changes, DocID, Changes}, #state{current_write_db=WDB, current_read_db=RDB}=S) ->
    logger:format_log(info, "TS_ACCTMGR(~p): Changes on ~p. ~p~n", [self(), DocID, Changes]),
    spawn(fun() -> update_from_couch(DocID, WDB, RDB) end),
    {noreply, S};
handle_info({document_deleted, AcctId}, S) ->
    logger:format_log(info, "TS_ACCTMGR(~p): Account Doc ~p deleted~n", [self(), AcctId]),
    {noreply, S};
handle_info({change_handler_terminating, DB, Doc}, S) ->
    logger:format_log(info, "TS_ACCTMGR(~p): Change Handler down for ~p ~p~n", [self(), DB, Doc]),
    {noreply, S};
handle_info(_Info, S) ->
    logger:format_log(info, "TS_ACCTMGR(~p): Uhandled info: ~p~n", [self(), _Info]),
    {noreply, S}.

%%--------------------------------------------------------------------
%% @private
%% @doc
%% This function is called by a gen_server when it is about to
%% terminate. It should be the opposite of Module:init/1 and do any
%% necessary cleaning up. When it returns, the gen_server terminates
%% with Reason. The return value is ignored.
%%
%% @spec terminate(Reason, State) -> void()
%% @end
%%--------------------------------------------------------------------
terminate(_Reason, _State) ->
    ok.

%%--------------------------------------------------------------------
%% @private
%% @doc
%% Convert process state when code is changed
%%
%% @spec code_change(OldVsn, State, Extra) -> {ok, NewState}
%% @end
%%--------------------------------------------------------------------
code_change(_OldVsn, State, _Extra) ->
    {ok, State}.

%%%===================================================================
%%% Internal functions
%%%===================================================================

-spec(load_accounts_from_ts/2 :: (DB :: binary(), Srv :: pid()) -> no_return()).
load_accounts_from_ts(DB, Srv) ->
    case couch_mgr:get_results(?TS_DB, {"accounts", "list"}, []) of
	{error, _} -> ok;
	{ok, []} -> ok;
	{ok, Accts} when is_list(Accts) ->
	    AcctIds = lists:map(fun({struct, A}) -> props:get_value(<<"id">>, A) end, Accts),
	    lists:foreach(fun(Id) -> load_account(Id, DB, Srv) end, AcctIds)
    end.

-spec(has_credit/3 :: (DB :: binary(), AcctId :: binary(), Amt :: integer() | float()) -> boolean()).
has_credit(DB, AcctId, Amt) ->
    credit_available(DB, AcctId) > ?DOLLARS_TO_UNITS(Amt).

-spec(credit_available/2 :: (DB :: binary(), AcctId :: binary()) -> integer()).
credit_available(DB, AcctId) ->
    case couch_mgr:get_results(DB, <<"credit/credit_available">>, [{<<"group">>, true}, {<<"key">>, AcctId}]) of
	{ok, []} -> 0;
	{ok, [{struct, [{<<"key">>, _}, {<<"value">>, Avail}] }] } -> Avail
    end.

-spec(has_flatrates/2 :: (DB :: binary(), AcctId :: binary()) -> boolean()).
has_flatrates(DB, AcctId) ->
    flatrates_available(DB, AcctId) > 0.

-spec(flatrates_available/2 :: (DB :: binary(), AcctId :: binary()) -> integer()).
flatrates_available(DB, AcctId) ->
    case couch_mgr:get_results(DB, <<"trunks/flat_rates_available">>, [{<<"group">>, true}, {<<"key">>, AcctId}]) of
	{ok, []} -> 0;
	{ok, [{struct, [{<<"key">>, _}, {<<"value">>, Avail}] }] } -> Avail
    end.

-spec(trunk_type/3 :: (RDB :: binary(), AcctId :: binary(), CallID :: binary()) -> flat_rate | per_min | non_existant).
trunk_type(DB, AcctId, CallID) ->
    case couch_mgr:get_results(DB, <<"trunks/trunk_type">>, [ {<<"key">>, [AcctId, CallID]}, {<<"group">>, true}]) of
	{ok, []} -> non_existant;
	{ok, [{struct, [{<<"key">>,_}, {<<"value">>, <<"flat_rate">>}] }] } -> flat_rate;
	{ok, [{struct, [{<<"key">>,_}, {<<"value">>, <<"per_min">>}] }] } -> per_min
    end.

%% -spec(trunk_status/3 :: (DB :: binary(), AcctId :: binary(), CallID :: binary()) -> active | inactive).
%% trunk_status(DB, AcctId, CallID) ->
%%     case couch_mgr:get_results(DB, {"trunks", "trunk_status"}, [ {<<"key">>, [AcctId, CallID]}, {<<"group_level">>, <<"2">>}]) of
%% 	{ok, []} -> in_active;
%% 	{ok, [{struct, [{<<"key">>,_},{<<"value">>,<<"active">>}] }] } -> active;
%% 	{ok, [{struct, [{<<"key">>,_},{<<"value">>,<<"inactive">>}] }] } -> inactive
%%     end.

%% -spec(trunks_available/2 :: (DB :: binary(), AcctId :: binary()) -> integer()).
%% trunks_available(DB, AcctId) ->
%%     case couch_mgr:get_results(DB, {"trunks", "flat_rates_available"}, [{<<"key">>, AcctId}, {<<"group">>, <<"true">>}]) of
%% 	{ok, []} -> 0;
%% 	{ok, [{struct, [{<<"key">>,_},{<<"value">>, Ts}] }] } -> whistle_util:to_integer(Ts)
%%     end.

%% should be the diffs from the last account update to now
account_doc(AcctId, Credit, Trunks) ->
    credit_doc(AcctId, Credit, Trunks, [{<<"_id">>, AcctId}
					,{<<"doc_type">>, <<"account">>}
				       ]).

reserve_doc(AcctId, CallID, flat_rate) ->
    debit_doc(AcctId, [{<<"_id">>, <<"reserve-", CallID/binary, "-", AcctId/binary>>}
		       ,{<<"call_id">>, CallID}
		       ,{<<"trunk_type">>, flat_rate}
		       ,{<<"trunks">>, 1}
		       ,{<<"amount">>, 0}
		       ,{<<"doc_type">>, <<"reserve">>}
		      ]);
reserve_doc(AcctId, CallID, per_min) ->
    debit_doc(AcctId, [{<<"_id">>, <<"reserve-", CallID/binary, "-", AcctId/binary>>}
		       ,{<<"call_id">>, CallID}
		       ,{<<"trunk_type">>, per_min}
		       ,{<<"amount">>, 0}
		       ,{<<"doc_type">>, <<"reserve">>}
		      ]).

release_doc(AcctId, CallID, flat_rate) ->
    credit_doc(AcctId, 0, 1, [{<<"_id">>, <<"release-", CallID/binary, "-", AcctId/binary>>}
			      ,{<<"call_id">>, CallID}
			      ,{<<"trunk_type">>, flat_rate}
			      ,{<<"doc_type">>, <<"release">>}
			     ]).

release_doc(AcctId, CallID, per_min, Amt) ->
    debit_doc(AcctId, [{<<"_id">>, <<"release-", CallID/binary, "-", AcctId/binary>>}
		       ,{<<"call_id">>, CallID}
		       ,{<<"trunk_type">>, per_min}
		       ,{<<"amount">>, ?DOLLARS_TO_UNITS(Amt)}
		       ,{<<"doc_type">>, <<"release">>}
		      ]).

release_error_doc(AcctId, CallID, flat_rate) ->
    credit_doc(AcctId, 0, 1, [{<<"_id">>, <<"release-", CallID/binary, "-", AcctId/binary>>}
			      ,{<<"call_id">>, CallID}
			      ,{<<"trunk_type">>, flat_rate}
			      ,{<<"doc_type">>, <<"release">>}
			      ,{<<"release_error">>, true}
			     ]).

release_error_doc(AcctId, CallID, per_min, Amt) ->
    debit_doc(AcctId, [{<<"_id">>, <<"release-", CallID/binary, "-", AcctId/binary>>}
		       ,{<<"call_id">>, CallID}
		       ,{<<"trunk_type">>, per_min}
		       ,{<<"amount">>, ?DOLLARS_TO_UNITS(Amt)}
		       ,{<<"doc_type">>, <<"release">>}
		       ,{<<"release_error">>, true}
		      ]).

credit_doc(AcctId, Credit, Trunks, Extra) ->
    [{<<"acct_id">>, AcctId}
     ,{<<"amount">>, Credit}
     ,{<<"trunks">>, Trunks}
     ,{<<"type">>, <<"credit">>}
     | Extra
    ].

debit_doc(AcctId, Extra) ->
    [{<<"acct_id">>, AcctId}
     ,{<<"type">>, <<"debit">>}
     | Extra
    ].

-spec(get_accts/1 :: (DB :: binary()) -> list(binary())).
get_accts(DB) ->
    case couch_mgr:get_results(DB, {"accounts", "listing"}, [{<<"group">>, <<"true">>}]) of
	{ok, []} -> [];
	{ok, AcctsDoc} -> lists:map(fun(AcctJObj) -> whapps_json:get_value(<<"key">>, AcctJObj) end, AcctsDoc)
    end.

transfer_acct(AcctId, RDB, WDB) ->
    %% read account balance, from RDB
    Bal = credit_available(RDB, AcctId),
    {ok, {struct, Acct}} = couch_mgr:open_doc(RDB, AcctId),
    Acct1 = [ {<<"amount">>, Bal} | lists:keydelete(<<"amount">>, 1, Acct)],

    logger:format_log(info, "TS_ACCTMGR.transfer: Read from ~p and write to ~p: ~p has ~p balance~n", [RDB, WDB, AcctId, ?UNITS_TO_DOLLARS(Bal)]),

    %% create credit entry in WDB for balance/trunks
    {ok, _} = couch_mgr:save_doc(WDB, {struct, lists:keydelete(<<"_rev">>, 1, Acct1)}),

    %% update info_* doc with account balance
    spawn(fun() -> update_account(AcctId, Bal) end).

transfer_active_calls(AcctId, RDB, WDB) ->
    case couch_mgr:get_results(RDB, <<"trunks/trunk_status">>, [{<<"startkey">>, [AcctId]}, {<<"endkey">>, [AcctId, <<"true">>]}, {<<"group_level">>, <<"2">>}]) of
	{ok, []} -> logger:format_log(info, "TS_ACCTMGR.trans_active: No active for ~p~n", [AcctId]);
	{ok, Calls} when is_list(Calls) ->
	    lists:foreach(fun({struct, [{<<"key">>, [_Acct, CallId]}, {<<"value">>, <<"active">>}] }) ->
				  spawn(fun() ->
						case is_call_active(CallId) of
						    true ->
							NewDoc = reserve_doc(AcctId, CallId, trunk_type(RDB, AcctId, CallId)),
							logger:format_log(info, "TS_ACCTMGR.trans_active: Moving ~p over~n", [CallId]),
							couch_mgr:save_doc(WDB, {struct, NewDoc});
						    false ->
							release_trunk_error(AcctId, CallId, RDB)
						end
					end);
			     (_) -> ok
			  end, Calls)
    end.

%% When TS updates an account, find the diff and create the appropriate entry (debit or credit).
update_from_couch(AcctId, WDB, RDB) ->
    {ok, JObj} = couch_mgr:open_doc(?TS_DB, AcctId),

    Acct = whapps_json:get_value(<<"account">>, JObj, ?EMPTY_JSON_OBJECT),
    Credits = whapps_json:get_value(<<"credits">>, Acct, ?EMPTY_JSON_OBJECT),
    Balance = ?DOLLARS_TO_UNITS(whistle_util:to_float(whapps_json:get_value(<<"prepay">>, Credits, 0.0))),
    Trunks = whistle_util:to_integer(whapps_json:get_value(<<"trunks">>, Acct, 0)),

    {ok, UsageJObj} = couch_mgr:open_doc(RDB, AcctId),
    T0 = whapps_json:get_value(<<"trunks">>, UsageJObj),
    C0 = whapps_json:get_value(<<"amount">>, UsageJObj),

    %% account trunks minus what the day started with to get diff
    %% So 5->7 in account, started day with 5, credit 2 trunks
    %%    7->5 in account, started day with 7, debit 2 trunks
    %% same with credit
    case (Trunks - T0) of
	T when T < 0 -> couch_mgr:save_doc(WDB, debit_doc(AcctId, [{<<"trunks">>, T + T0}]));
	T when T =:= 0 -> ok;
	T -> couch_mgr:save_doc(WDB, credit_doc(AcctId, 0, T + T0, []))
    end,

    case (Balance - C0) of
	C when C < 0 -> couch_mgr:save_doc(WDB, debit_doc(AcctId, [{<<"trunks">>, C0 + C}]));
	C when C =:= 0 -> ok;
	C -> couch_mgr:save_doc(WDB, credit_doc(AcctId, C0 + C, 0, []))
    end.

update_account(AcctId, Bal) ->
    {ok, {struct, Doc}} = couch_mgr:open_doc(?TS_DB, AcctId),
    {struct, Acct} = props:get_value(<<"account">>, Doc, ?EMPTY_JSON_OBJECT),
    {struct, Credits} = props:get_value(<<"credits">>, Acct, ?EMPTY_JSON_OBJECT),
    Credits1 = [ {<<"prepay">>, ?UNITS_TO_DOLLARS(Bal)} | lists:keydelete(<<"prepay">>, 1, Credits)],
    Acct1 = [ {<<"credits">>, {struct, Credits1}} | lists:keydelete(<<"credits">>, 1, Acct)],
    Doc1 = [ {<<"account">>, {struct, Acct1}} | lists:keydelete(<<"account">>, 1, Doc)],
    couch_mgr:save_doc(?TS_DB, Doc1).

load_account(AcctId, DB, Srv) ->
    case wh_cache:fetch({ts_acctmgr, AcctId, DB}) of
	{ok, _} -> ok;
	{error, not_found} ->
	    case couch_mgr:open_doc(?TS_DB, AcctId) of
		{error, not_found} -> ok;
		{ok, JObj} ->
		    Acct = whapps_json:get_value(<<"account">>, JObj, ?EMPTY_JSON_OBJECT),
		    Credits = whapps_json:get_value(<<"credits">>, Acct, ?EMPTY_JSON_OBJECT),
		    Balance = ?DOLLARS_TO_UNITS(whistle_util:to_float(whapps_json:get_value(<<"prepay">>, Credits, 0.0))),
		    Trunks = whistle_util:to_integer(whapps_json:get_value(<<"trunks">>, Acct, 0)),
		    couch_mgr:save_doc(DB, account_doc(AcctId, Balance, Trunks)),
		    couch_mgr:add_change_handler(?TS_DB, AcctId, Srv),
		    wh_cache:store({ts_acctmgr, AcctId, DB}, true, 5)
	    end
    end.

load_views(DB) ->
    couch_mgr:db_create(DB),
    lists:foreach(fun(Name) ->
			  case couch_mgr:load_doc_from_file(DB, trunkstore, Name) of
			      {ok, _} -> ok;
			      {error, _} -> couch_mgr:update_doc_from_file(DB, trunkstore, Name)
			  end
		  end, ?TS_ACCTMGR_VIEWS).

update_views(DB) ->
    lists:foreach(fun(File) ->
			  case couch_mgr:update_doc_from_file(DB, trunkstore, File) of
			      {ok, _} -> logger:format_log(info, "Updating ~s: success~n", [File]);
			      {error, Reason} -> logger:format_log(info, "Updating ~s: error ~p~n", [File, Reason])
			  end
		  end, ?TS_ACCTMGR_VIEWS).

%% Sample Data importable via #> curl -X POST -d@sample.json.data http://localhost:5984/DB_NAME/_bulk_docs --header "Content-Type: application/json"

is_call_active(CallID) ->
    Q = amqp_util:new_targeted_queue(),
    amqp_util:bind_q_to_targeted(Q),

    Req = [{<<"Call-ID">>, CallID}
	   | whistle_api:default_headers(Q, <<"call_event">>, <<"status_req">>, <<"ts_acctmgr">>, <<>>)],

    {ok, JSON} = whistle_api:call_status_req(Req),
    amqp_util:callevt_publish(CallID, JSON, status_req),

    is_call_active_loop().

is_call_active_loop() ->
    receive
	{_, #amqp_msg{payload = Payload}} ->
	    {struct, Prop} = mochijson2:decode(binary_to_list(Payload)),
	    whistle_api:call_status_resp_v(Prop);
	_ ->
	    is_call_active_loop()
    after ?ACTIVE_CALL_TIMEOUT ->
	    false
    end.

release_trunk_error(AcctId, CallID, DB) ->
    logger:format_log(info, "TS_ACCTMGR(~p).release_error: Release trunk for ~p:~p~n", [self(), AcctId, CallID]),

    case trunk_type(DB, AcctId, CallID) of
	non_existant -> logger:format_log(info, "TS_ACCTMGR.release_error: Failed to find trunk for release ~p: ~p~n", [self(), AcctId, CallID]);
	flat_rate -> couch_mgr:save_doc(DB, release_error_doc(AcctId, CallID, flat_rate));
	per_min ->
	    Amt = case ts_cdr:fetch_cdr(binary:replace(DB, ?TS_USAGE_PREFIX, ?TS_CDR_PREFIX), CallID) of
		      {error, not_found} -> 0;
		      {ok, CDR} -> whistle_util:to_integer(whapps_json:get_value(<<"Billing-Seconds">>, CDR, 0))
		  end,
	    couch_mgr:save_doc(DB, release_error_doc(AcctId, CallID, per_min, Amt))
    end.<|MERGE_RESOLUTION|>--- conflicted
+++ resolved
@@ -188,11 +188,7 @@
 			  gen_server:reply(From, E);
 		      {ok, []} ->
 			  logger:format_log(info, "TS_ACCTMGR.reserve: no_funds for ~p:~p~n", [AcctId, CallID]),
-<<<<<<< HEAD
-			  gen_server:reply(From, {error, no_funds});
-=======
 			  gen_server:reply(From, {error, no_account});
->>>>>>> 4223130c
 		      {ok, [{struct, [{<<"key">>, _}, {<<"value">>, Funds}] }] } ->
 			  case whapps_json:get_value(<<"trunks">>, Funds, 0) > 0 of
 			      true ->
