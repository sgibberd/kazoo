%%%-------------------------------------------------------------------
%%% @author Karl Anderson <karl@2600hz.org>
%%% @copyright (C) 2011, Karl Anderson
%%% @doc
%%%
%%% @end
%%% Created : 19 Mar 2011 by Karl Anderson <karl@2600hz.org>
%%%-------------------------------------------------------------------
-module(cf_call_command).

-include("callflow.hrl").

-export([audio_macro/2, flush_dtmf/1, find_callerid/2]).
-export([answer/1, hangup/1]).
-export([bridge/2, bridge/3, bridge/4, bridge/5, bridge/6, bridge/7]).
-export([play/2, play/3]).
-export([record/2, record/3, record/4, record/5, record/6]).
-export([store/3, store/4, store/5]).
-export([tones/2]).
-export([play_and_collect_digit/2]).
-export([play_and_collect_digits/4, play_and_collect_digits/5, play_and_collect_digits/6,
         play_and_collect_digits/7, play_and_collect_digits/8, play_and_collect_digits/9]).
-export([say/2, say/3, say/4, say/5]).
-export([conference/2, conference/3, conference/4, conference/5]).
-export([noop/1]).
-export([flush/1]).

-export([b_answer/1, b_hangup/1]).
-export([b_bridge/2, b_bridge/3, b_bridge/4, b_bridge/5, b_bridge/6, b_bridge/7]).
-export([b_play/2, b_play/3]).
-export([b_record/2, b_record/3, b_record/4, b_record/5, b_record/6]).
-export([b_play_and_collect_digit/2]).
-export([b_play_and_collect_digits/4, b_play_and_collect_digits/5, b_play_and_collect_digits/6,
         b_play_and_collect_digits/7, b_play_and_collect_digits/8, b_play_and_collect_digits/9]).
-export([b_conference/2, b_conference/3, b_conference/4, b_conference/5]).
-export([b_noop/1]).

-export([wait_for_message/1, wait_for_message/2, wait_for_message/3, wait_for_message/4]).
-export([wait_for_bridge/1, wait_for_unbridge/0]).
-export([wait_for_dtmf/1]).
-export([wait_for_application_or_dtmf/2]).
-export([wait_for_hangup/0]).
-export([send_callctrl/2]).

-export([get_caller_id_option/3, get_caller_id_options/2]).
-export([get_caller_id/3, get_caller_ids/2]).

%%--------------------------------------------------------------------
%% @pubic
%% @doc
%% @end
%%--------------------------------------------------------------------
-spec(audio_macro/2 :: (Commands :: proplist(), Call :: #cf_call{}) -> ok).
-spec(audio_macro/3 :: (Commands :: proplist(), Call :: #cf_call{}, Queue :: json_objects()) -> ok).

audio_macro(Commands, Call) ->
    audio_macro(Commands, Call, []).
audio_macro([], #cf_call{call_id=CallId, amqp_q=AmqpQ}=Call, Queue) ->
    Command = [
                {<<"Application-Name">>, <<"queue">>}
               ,{<<"Commands">>, Queue}
               ,{<<"Call-ID">>, CallId}
               | whistle_api:default_headers(AmqpQ, <<"call">>, <<"command">>, ?APP_NAME, ?APP_VERSION)
              ],
    {ok, Payload} = whistle_api:queue_req(Command),
    send_callctrl(Payload, Call);
audio_macro([{play, MediaName}|T], Call, Queue) ->
    audio_macro(T, Call, [{struct, play_command(MediaName, ?ANY_DIGIT, Call)}|Queue]);
audio_macro([{play, MediaName, Terminators}|T], Call, Queue) ->
    audio_macro(T, Call, [{struct, play_command(MediaName, Terminators, Call)}|Queue]);
audio_macro([{say, Say}|T], Call, Queue) ->
    audio_macro(T, Call, [{struct, say_command(Say, <<"name_spelled">>, <<"pronounced">>, <<"en">>, Call)}|Queue]);
audio_macro([{say, Say, Type}|T], Call, Queue) ->
    audio_macro(T, Call, [{struct, say_command(Say, Type, <<"pronounced">>, <<"en">>, Call)}|Queue]);
audio_macro([{say, Say, Type, Method}|T], Call, Queue) ->
    audio_macro(T, Call, [{struct, say_command(Say, Type, Method, <<"en">>, Call)}|Queue]);
audio_macro([{say, Say, Type, Method, Language}|T], Call, Queue) ->
    audio_macro(T, Call, [{struct, say_command(Say, Type, Method, Language, Call)}|Queue]);
audio_macro([{tones, Tones}|T], Call, Queue) ->
    audio_macro(T, Call, [ tones_command(Tones, Call)|Queue]).

%%--------------------------------------------------------------------
%% @public
%% @doc
%% @end
%%--------------------------------------------------------------------
-spec(flush_dtmf/1 :: (Call :: #cf_call{}) -> tuple(ok, json_object()) | tuple(error, atom())).
flush_dtmf(Call) ->
    b_play(<<"silence_stream://250">>, Call).

%%--------------------------------------------------------------------
%% @public
%% @doc
%% Produces the low level whistle_api request to answer the channel
%% @end
%%--------------------------------------------------------------------
-spec(answer/1 :: (Call :: #cf_call{}) -> ok).
-spec(b_answer/1 :: (Call :: #cf_call{}) -> tuple(ok, json_object()) | tuple(error, atom())).

answer(#cf_call{call_id=CallId, amqp_q=AmqpQ} = Call) ->
    Command = [
                {<<"Application-Name">>, <<"answer">>}
               ,{<<"Call-ID">>, CallId}
               | whistle_api:default_headers(AmqpQ, <<"call">>, <<"command">>, ?APP_NAME, ?APP_VERSION)
              ],
    {ok, Payload} = whistle_api:answer_req(Command),
    send_callctrl(Payload, Call).

b_answer(Call) ->
    answer(Call),
    wait_for_message(<<"answer">>).

%%--------------------------------------------------------------------
%% @public
%% @doc
%% Produces the low level whistle_api request to hangup the channel.
%% This request will execute immediately
%% @end
%%--------------------------------------------------------------------
-spec(hangup/1 :: (Call :: #cf_call{}) -> ok).
-spec(b_hangup/1 :: (Call :: #cf_call{}) -> tuple(ok, channel_hungup) | tuple(error, execution_failure)).

hangup(#cf_call{call_id=CallId, amqp_q=AmqpQ} = Call) ->
    Command = [
                {<<"Application-Name">>, <<"hangup">>}
               ,{<<"Insert-At">>, <<"now">>}
               ,{<<"Call-ID">>, CallId}
               | whistle_api:default_headers(AmqpQ, <<"call">>, <<"command">>, ?APP_NAME, ?APP_VERSION)
              ],
    {ok, Payload} = whistle_api:hangup_req(Command),
    send_callctrl(Payload, Call).

b_hangup(Call) ->
    hangup(Call),
    wait_for_hangup().

%%--------------------------------------------------------------------
%% @public
%% @doc
%% Produces the low level whistle_api request to bridge the call
%% @end
%%--------------------------------------------------------------------
-spec(bridge/2 :: (Endpoints :: json_objects(), Call :: #cf_call{}) -> ok).
-spec(bridge/3 :: (Endpoints :: json_objects(), Timeout :: binary(), Call :: #cf_call{}) -> ok).
<<<<<<< HEAD
-spec(bridge/4 :: (Endpoints :: json_objects(), Timeout :: binary(), CIDType :: binary(), Call :: #cf_call{}) -> ok).
-spec(bridge/5 :: (Endpoints :: json_objects(), Timeout :: binary(), CIDType :: binary(), Strategy :: binary(), Call :: #cf_call{}) -> ok).
-spec(bridge/6 :: (Endpoints :: json_objects(), Timeout :: binary(), CIDType :: binary(), Strategy :: binary(), ContinueOnFail :: binary(), Call :: #cf_call{}) -> ok).
-spec(bridge/7 :: (Endpoints :: json_objects(), Timeout :: binary(), CIDType :: binary(), Strategy :: binary(), ContinueOnFail :: binary(), Ringback :: binary(), Call :: #cf_call{}) -> ok).
=======
-spec(bridge/4 :: (Endpoints :: json_objects(), Timeout :: binary(), CID :: binary(), Call :: #cf_call{}) -> ok).
-spec(bridge/5 :: (Endpoints :: json_objects(), Timeout :: binary(), CID :: binary(), Strategy :: binary(), Call :: #cf_call{}) -> ok).
-spec(bridge/6 :: (Endpoints :: json_objects(), Timeout :: binary(), CID :: binary(), Strategy :: binary(), ContinueOnFail :: binary(), Call :: #cf_call{}) -> ok).
-spec(bridge/7 :: (Endpoints :: json_objects(), Timeout :: binary(), CID :: binary(), Strategy :: binary(), ContinueOnFail :: binary(), Ringback :: binary(), Call :: #cf_call{}) -> ok).
>>>>>>> cad837aa

-spec(b_bridge/2 :: (Endpoints :: json_objects(), Call :: #cf_call{}) ->
			 tuple(ok, json_object()) | tuple(error, bridge_failed | channel_hungup | execution_failed | timeout)).
-spec(b_bridge/3 :: (Endpoints :: json_objects(), Timeout :: binary(), Call :: #cf_call{}) ->
			 tuple(ok, json_object()) | tuple(error, bridge_failed | channel_hungup | execution_failed | timeout)).
<<<<<<< HEAD
-spec(b_bridge/4 :: (Endpoints :: json_objects(), Timeout :: binary(), CIDType :: binary(), Call :: #cf_call{}) ->
			 tuple(ok, json_object()) | tuple(error, bridge_failed | channel_hungup | execution_failed | timeout)).
-spec(b_bridge/5 :: (Endpoints :: json_objects(), Timeout :: binary(), CIDType :: binary(), Strategy :: binary(), Call :: #cf_call{}) ->
                         tuple(ok, json_object()) | tuple(error, bridge_failed | channel_hungup | execution_failed | timeout)).
-spec(b_bridge/6 :: (Endpoints :: json_objects(), Timeout :: binary(), CIDType :: binary(), Strategy :: binary(), ContinueOnFail :: binary(), Call :: #cf_call{}) ->
			 tuple(ok, json_object()) | tuple(error, bridge_failed | channel_hungup | execution_failed | timeout)).
-spec(b_bridge/7 :: (Endpoints :: json_objects(), Timeout :: binary(), CIDType :: binary(), Strategy :: binary(), ContinueOnFail :: binary(), Ringback :: binary(), Call :: #cf_call{}) ->
=======
-spec(b_bridge/4 :: (Endpoints :: json_objects(), Timeout :: binary(), CID :: binary(), Call :: #cf_call{}) ->
			 tuple(ok, json_object()) | tuple(error, bridge_failed | channel_hungup | execution_failed | timeout)).
-spec(b_bridge/5 :: (Endpoints :: json_objects(), Timeout :: binary(), CID :: binary(), Strategy :: binary(), Call :: #cf_call{}) ->
                         tuple(ok, json_object()) | tuple(error, bridge_failed | channel_hungup | execution_failed | timeout)).
-spec(b_bridge/6 :: (Endpoints :: json_objects(), Timeout :: binary(), CID :: binary(), Strategy :: binary(), ContinueOnFail :: binary(), Call :: #cf_call{}) ->
			 tuple(ok, json_object()) | tuple(error, bridge_failed | channel_hungup | execution_failed | timeout)).
-spec(b_bridge/7 :: (Endpoints :: json_objects(), Timeout :: binary(), CID :: binary(), Strategy :: binary(), ContinueOnFail :: binary(), Ringback :: binary(), Call :: #cf_call{}) ->
>>>>>>> cad837aa
			 tuple(ok, json_object()) | tuple(error, bridge_failed | channel_hungup | execution_failed | timeout)).

bridge(Endpoints, Call) ->
    bridge(Endpoints, <<"26">>, Call).
bridge(Endpoints, Timeout, Call) ->
    bridge(Endpoints, Timeout, <<"default">>, Call).
<<<<<<< HEAD
bridge(Endpoints, Timeout, CIDType, Call) ->
    bridge(Endpoints, Timeout, CIDType, <<"single">>, Call).
bridge(Endpoints, Timeout, CIDType, Strategy, Call) ->
    bridge(Endpoints, Timeout, CIDType, Strategy, <<"true">>, Call).
bridge(Endpoints, Timeout, CIDType, Strategy, ContinueOnFail, Call) ->
    bridge(Endpoints, Timeout, CIDType, Strategy, ContinueOnFail, <<"us-ring">>, Call).
bridge(Endpoints, Timeout, CIDType, Strategy, ContinueOnFail, Ringback, #cf_call{call_id=CallId, amqp_q=AmqpQ} = Call) ->
    {CIDNum, CIDName} = find_callerid(CIDType, Call),
=======
bridge(Endpoints, Timeout, CID, Call) ->
    bridge(Endpoints, Timeout, CID, <<"single">>, Call).
bridge(Endpoints, Timeout, CID, Strategy, Call) ->
    bridge(Endpoints, Timeout, CID, Strategy, <<"true">>, Call).
bridge(Endpoints, Timeout, CID, Strategy, ContinueOnFail, Call) ->
    bridge(Endpoints, Timeout, CID, Strategy, ContinueOnFail, <<"us-ring">>, Call).
bridge(Endpoints, Timeout, CID, Strategy, ContinueOnFail, Ringback, Call) when not is_tuple(CID) ->
    bridge(Endpoints, Timeout
           ,get_caller_id(Call#cf_call.authorizing_id, CID, Call)
           ,Strategy, ContinueOnFail, Ringback, Call);
bridge(Endpoints, Timeout, {CIDNum, CIDName}, Strategy, ContinueOnFail, Ringback, #cf_call{call_id=CallId, amqp_q=AmqpQ} = Call) ->
>>>>>>> cad837aa
    Command = [
                {<<"Application-Name">>, <<"bridge">>}
               ,{<<"Endpoints">>, Endpoints}
               ,{<<"Timeout">>, Timeout}
               ,{<<"Continue-On-Fail">>, ContinueOnFail}
               ,{<<"Outgoing-Caller-ID-Name">>, CIDName}
               ,{<<"Outgoing-Caller-ID-Number">>, CIDNum}
               ,{<<"Ringback">>, Ringback}
               ,{<<"Dial-Endpoint-Method">>, Strategy}
               ,{<<"Call-ID">>, CallId}
               | whistle_api:default_headers(AmqpQ, <<"call">>, <<"command">>, ?APP_NAME, ?APP_VERSION)
            ],
    {ok, Payload} = whistle_api:bridge_req([ KV || {_, V}=KV <- Command, V =/= undefined ]),
    send_callctrl(Payload, Call).

b_bridge(Endpoints, Call) ->
    b_bridge(Endpoints, <<"26">>, Call).
b_bridge(Endpoints, Timeout, Call) ->
    b_bridge(Endpoints, Timeout, <<"default">>, Call).
<<<<<<< HEAD
b_bridge(Endpoints, Timeout, CIDType, Call) ->
    b_bridge(Endpoints, Timeout, CIDType, <<"single">>, Call).
b_bridge(Endpoints, Timeout, CIDType, Strategy, Call) ->
    b_bridge(Endpoints, Timeout, CIDType, Strategy, <<"true">>, Call).
b_bridge(Endpoints, Timeout, CIDType, Strategy, ContinueOnFail, Call) ->
    b_bridge(Endpoints, Timeout, CIDType, Strategy, ContinueOnFail, <<"us-ring">>, Call).
b_bridge(Endpoints, Timeout, CIDType, Strategy, ContinueOnFail, Ringback, Call) ->
    bridge(Endpoints, Timeout, CIDType, Strategy, ContinueOnFail, Ringback, Call),
=======
b_bridge(Endpoints, Timeout, CID, Call) ->
    b_bridge(Endpoints, Timeout, CID, <<"single">>, Call).
b_bridge(Endpoints, Timeout, CID, Strategy, Call) ->
    b_bridge(Endpoints, Timeout, CID, Strategy, <<"true">>, Call).
b_bridge(Endpoints, Timeout, CID, Strategy, ContinueOnFail, Call) ->
    b_bridge(Endpoints, Timeout, CID, Strategy, ContinueOnFail, <<"us-ring">>, Call).
b_bridge(Endpoints, Timeout, CID, Strategy, ContinueOnFail, Ringback, Call) ->
    bridge(Endpoints, Timeout, CID, Strategy, ContinueOnFail, Ringback, Call),
>>>>>>> cad837aa
    wait_for_bridge((whistle_util:to_integer(Timeout)*1000) + 5000).

%%--------------------------------------------------------------------
%% @public
%% @doc
%% Produces the low level whistle_api request to play media to the
%% caller.  A list of terminators can be provided that the caller
%% can use to skip playback.
%% @end
%%--------------------------------------------------------------------
-spec(play/2 :: (Media :: binary(), Call :: #cf_call{}) -> ok).
-spec(play/3 :: (Media :: binary(), Terminators :: list(binary()), Call :: #cf_call{}) -> ok).

-spec(b_play/2 :: (Media :: binary(), Call :: #cf_call{}) -> tuple(ok, json_object()) | tuple(error, atom())).
-spec(b_play/3 :: (Media :: binary(), Terminators :: list(binary()), Call :: #cf_call{}) -> tuple(ok, json_object()) | tuple(error, atom())).

play(Media, Call) ->
    play(Media, ?ANY_DIGIT, Call).
play(Media, Terminators, #cf_call{call_id=CallId, amqp_q=AmqpQ}=Call) ->
    Command = [
                {<<"Application-Name">>, <<"play">>}
               ,{<<"Media-Name">>, Media}
               ,{<<"Terminators">>, Terminators}
               ,{<<"Call-ID">>, CallId}
               | whistle_api:default_headers(AmqpQ, <<"call">>, <<"command">>, ?APP_NAME, ?APP_VERSION)
              ],
    {ok, Payload} = whistle_api:play_req([ KV || {_, V}=KV <- Command, V =/= undefined ]),
    send_callctrl(Payload, Call).

b_play(Media, Call) ->
    b_play(Media, ?ANY_DIGIT, Call).
b_play(Media, Terminators, Call) ->
    play(Media, Terminators, Call),
    wait_for_message(<<"play">>, <<"CHANNEL_EXECUTE_COMPLETE">>, <<"call_event">>, false).

play_command(Media, Terminators, #cf_call{call_id=CallId}) ->
    [
      {<<"Application-Name">>, <<"play">>}
     ,{<<"Media-Name">>, Media}
     ,{<<"Terminators">>, Terminators}
     ,{<<"Call-ID">>, CallId}
    ].

%%--------------------------------------------------------------------
%% @public
%% @doc
%% Produces the low level whistle_api request to record a file.
%% A list of keys can be used as the terminator or a silence threshold.
%% @end
%%--------------------------------------------------------------------
-spec(record/2 :: (MediaName :: binary(), Call :: #cf_call{}) -> ok).
-spec(record/3 :: (MediaName :: binary(), Terminators :: list(binary()), Call :: #cf_call{}) -> ok).
-spec(record/4 :: (MediaName :: binary(), Terminators :: list(binary()), TimeLimit :: binary(), Call :: #cf_call{}) -> ok).
-spec(record/5 :: (MediaName :: binary(), Terminators :: list(binary()), TimeLimit :: binary(), SilenceThreshold :: binary(), Call :: #cf_call{}) -> ok).
-spec(record/6 :: (MediaName :: binary(), Terminators :: list(binary()), TimeLimit :: binary(), SilenceThreshold :: binary(), SilenceHits :: binary(), Call :: #cf_call{}) -> ok).

-spec(b_record/2 :: (MediaName :: binary(), Call :: #cf_call{}) -> tuple(ok, json_object()) | tuple(error, atom())).
-spec(b_record/3 :: (MediaName :: binary(), Terminators :: list(binary()), Call :: #cf_call{}) -> tuple(ok, json_object()) | tuple(error, atom())).
-spec(b_record/4 :: (MediaName :: binary(), Terminators :: list(binary()), TimeLimit :: binary(), Call :: #cf_call{}) -> tuple(ok, json_object()) | tuple(error, atom())).
-spec(b_record/5 :: (MediaName :: binary(), Terminators :: list(binary()), TimeLimit :: binary(), SilenceThreshold :: binary(), Call :: #cf_call{}) ->
			 tuple(ok, json_object()) | tuple(error, atom())).
-spec(b_record/6 :: (MediaName :: binary(), Terminators :: list(binary()), TimeLimit :: binary(), SilenceThreshold :: binary(), SilenceHits :: binary(), Call :: #cf_call{}) ->
			 tuple(ok, json_object()) | tuple(error, atom())).

record(MediaName, Call) ->
    record(MediaName, ?ANY_DIGIT, Call).
record(MediaName, Terminators, Call) ->
    record(MediaName, Terminators, <<"120">>, Call).
record(MediaName, Terminators, TimeLimit, Call) ->
    record(MediaName, Terminators, TimeLimit, <<"200">>,  Call).
record(MediaName, Terminators, TimeLimit, SilenceThreshold, Call) ->
    record(MediaName, Terminators, TimeLimit, SilenceThreshold, <<"3">>, Call).
record(MediaName, Terminators, TimeLimit, SilenceThreshold, SilenceHits, #cf_call{call_id=CallId, amqp_q=AmqpQ}=Call) ->
    Command = [
                {<<"Application-Name">>, <<"record">>}
               ,{<<"Media-Name">>, MediaName}
               ,{<<"Terminators">>, Terminators}
               ,{<<"Time-Limit">>, TimeLimit}
               ,{<<"Silence-Threshold">>, SilenceThreshold}
               ,{<<"Silence-Hits">>, SilenceHits}
               ,{<<"Call-ID">>, CallId}
               | whistle_api:default_headers(AmqpQ, <<"call">>, <<"command">>, ?APP_NAME, ?APP_VERSION)
              ],
    {ok, Payload} = whistle_api:record_req([ KV || {_, V}=KV <- Command, V =/= undefined ]),
    send_callctrl(Payload, Call).

b_record(MediaName, Call) ->
    b_record(MediaName, ?ANY_DIGIT, Call).
b_record(MediaName, Terminators, Call) ->
    b_record(MediaName, Terminators, <<"120">>, Call).
b_record(MediaName, Terminators, TimeLimit, Call) ->
    b_record(MediaName, Terminators, TimeLimit, <<"200">>,  Call).
b_record(MediaName, Terminators, TimeLimit, SilenceThreshold, Call) ->
    b_record(MediaName, Terminators, TimeLimit, SilenceThreshold, <<"3">>, Call).
b_record(MediaName, Terminators, TimeLimit, SilenceThreshold, SilenceHits, Call) ->
    record(MediaName, Terminators, TimeLimit, SilenceThreshold, SilenceHits, Call),
    wait_for_message(<<"record">>, <<"RECORD_STOP">>, <<"call_event">>, false).

%%--------------------------------------------------------------------
%% @public
%% @doc
%% Produces the low level whistle_api request to store the file
%% @end
%%--------------------------------------------------------------------
-spec(store/3 :: (MediaName :: binary(), Transfer :: binary(), Call :: #cf_call{}) -> ok).
-spec(store/4 :: (MediaName :: binary(), Transfer :: binary(), Method :: binary(), Call :: #cf_call{}) -> ok).
-spec(store/5 :: (MediaName :: binary(), Transfer :: binary(), Method :: binary(), Headers :: json_objects(), Call :: #cf_call{}) -> ok).

store(MediaName, Transfer, Call) ->
    store(MediaName, Transfer, <<"put">>, Call).
store(MediaName, Transfer, Method, Call) ->
    store(MediaName, Transfer, Method, [?EMPTY_JSON_OBJECT], Call).
store(MediaName, Transfer, Method, Headers, #cf_call{call_id=CallId, amqp_q=AmqpQ}=Call) ->
    Command = [
                {<<"Application-Name">>, <<"store">>}
               ,{<<"Media-Name">>, MediaName}
               ,{<<"Media-Transfer-Method">>, Method}
               ,{<<"Media-Transfer-Destination">>, Transfer}
               ,{<<"Additional-Headers">>, Headers}
               ,{<<"Insert-At">>, <<"now">>}
               ,{<<"Call-ID">>, CallId}
               | whistle_api:default_headers(AmqpQ, <<"call">>, <<"command">>, ?APP_NAME, ?APP_VERSION)
              ],
    {ok, Payload} = whistle_api:store_req([ KV || {_, V}=KV <- Command, V =/= undefined ]),
    send_callctrl(Payload, Call).

%%--------------------------------------------------------------------
%% @public
%% @doc
%% Produces the low level whistle_api request to play tones to the
%% caller
%% @end
%%--------------------------------------------------------------------
-spec(tones/2 :: (Tones :: json_objects(), Call :: #cf_call{}) -> ok).

tones(Tones, #cf_call{call_id=CallId, amqp_q=AmqpQ}=Call) ->
    Command = [
                {<<"Application-Name">>, <<"tones">>}
               ,{<<"Tones">>, Tones}
               ,{<<"Call-ID">>, CallId}
               | whistle_api:default_headers(AmqpQ, <<"call">>, <<"command">>, ?APP_NAME, ?APP_VERSION)
              ],
    {ok, Payload} = whistle_api:tones_req(Command),
    send_callctrl(Payload, Call).

-spec(tones_command/2 :: (Tones :: list(integer()), Call :: #cf_call{}) -> json_object()).
tones_command(Tones, #cf_call{call_id=CallId}) ->
    {struct, [
	      {<<"Application-Name">>, <<"tones">>}
	      ,{<<"Tones">>, Tones}
	      ,{<<"Call-ID">>, CallId}
	     ]}.

%%--------------------------------------------------------------------
%% @public
%% @doc
%% Produces the low level whistle_api request to play media to a
%% caller, and collect a number of DTMF events.
%% @end
%%--------------------------------------------------------------------
-spec(play_and_collect_digit/2 :: (Media :: binary(), Call :: #cf_call{}) -> ok).
-spec(play_and_collect_digits/4 :: (MinDigits :: binary(), MaxDigits :: binary(), Media :: binary(), Call :: #cf_call{}) -> ok).
-spec(play_and_collect_digits/5 :: (MinDigits :: binary(), MaxDigits :: binary(), Media :: binary(), Tries :: binary(), Call :: #cf_call{}) -> ok).
-spec(play_and_collect_digits/6 :: (MinDigits :: binary(), MaxDigits :: binary(), Media :: binary(), Tries :: binary(), Timeout :: binary(), Call :: #cf_call{}) -> ok).
-spec(play_and_collect_digits/7 :: (MinDigits :: binary(), MaxDigits :: binary(), Media :: binary(), Tries :: binary(), Timeout :: binary(), MediaInvalid :: binary(), Call :: #cf_call{}) -> ok).
-spec(play_and_collect_digits/8 :: (MinDigits :: binary(), MaxDigits :: binary(), Media :: binary(), Tries :: binary(), Timeout :: binary(), MediaInvalid :: binary(), Regex :: binary(), Call :: #cf_call{}) -> ok).
-spec(play_and_collect_digits/9 :: (MinDigits :: binary(), MaxDigits :: binary(), Media :: binary(), Tries :: binary(), Timeout :: binary(), MediaInvalid :: binary(), Regex :: binary(), Terminators :: list(binary()), Call :: #cf_call{}) -> ok).

-spec(b_play_and_collect_digit/2 :: (Media :: binary(), Call :: #cf_call{}) -> tuple(ok, binary()) | tuple(error, atom())).
-spec(b_play_and_collect_digits/4 :: (MinDigits :: binary(), MaxDigits :: binary(), Media :: binary(), Call :: #cf_call{}) -> tuple(ok, binary()) | tuple(error, atom())).
-spec(b_play_and_collect_digits/5 :: (MinDigits :: binary(), MaxDigits :: binary(), Media :: binary(), Tries :: binary(), Call :: #cf_call{}) -> tuple(ok, binary()) | tuple(error, atom())).
-spec(b_play_and_collect_digits/6 :: (MinDigits :: binary(), MaxDigits :: binary(), Media :: binary(), Tries :: binary(), Timeout :: binary(), Call :: #cf_call{}) -> tuple(ok, binary()) | tuple(error, atom())).
-spec(b_play_and_collect_digits/7 :: (MinDigits :: binary(), MaxDigits :: binary(), Media :: binary(), Tries :: binary(), Timeout :: binary(), MediaInvalid :: binary(), Call :: #cf_call{}) -> tuple(ok, binary()) | tuple(error, atom())).
-spec(b_play_and_collect_digits/8 :: (MinDigits :: binary(), MaxDigits :: binary(), Media :: binary(), Tries :: binary(), Timeout :: binary(), MediaInvalid :: binary(), Regex :: binary(), Call :: #cf_call{}) -> tuple(ok, binary()) | tuple(error, atom())).
-spec(b_play_and_collect_digits/9 :: (MinDigits :: binary(), MaxDigits :: binary(), Media :: binary(), Tries :: binary(), Timeout :: binary(), MediaInvalid :: binary(), Regex :: binary(), Terminators :: list(binary()), Call :: #cf_call{}) -> tuple(ok, binary()) | tuple(error, atom())).

play_and_collect_digit(Media, Call) ->
    play_and_collect_digits(<<"1">>, <<"1">>, Media, Call).
play_and_collect_digits(MinDigits, MaxDigits, Media, Call) ->
    play_and_collect_digits(MinDigits, MaxDigits, Media, <<"3">>,  Call).
play_and_collect_digits(MinDigits, MaxDigits, Media, Tries, Call) ->
    play_and_collect_digits(MinDigits, MaxDigits, Media, Tries, <<"3000">>, Call).
play_and_collect_digits(MinDigits, MaxDigits, Media, Tries, Timeout, Call) ->
    play_and_collect_digits(MinDigits, MaxDigits, Media, Tries, Timeout, <<"silence_stream://250">>, Call).
play_and_collect_digits(MinDigits, MaxDigits, Media, Tries, Timeout, MediaInvalid, Call) ->
    play_and_collect_digits(MinDigits, MaxDigits, Media, Tries, Timeout, MediaInvalid, <<"\\d+">>, Call).
play_and_collect_digits(MinDigits, MaxDigits, Media, Tries, Timeout, MediaInvalid, Regex, Call) ->
    play_and_collect_digits(MinDigits, MaxDigits, Media, Tries, Timeout, MediaInvalid, Regex, [<<"#">>], Call).
play_and_collect_digits(MinDigits, MaxDigits, Media, Tries, Timeout, MediaInvalid, Regex, Terminators, #cf_call{call_id=CallId, amqp_q=AmqpQ}=Call) ->
    Command = [
                {<<"Application-Name">>, <<"play_and_collect_digits">>}
               ,{<<"Minimum-Digits">>, MinDigits}
               ,{<<"Maximum-Digits">>, MaxDigits}
               ,{<<"Timeout">>, Timeout}
               ,{<<"Terminators">>, Terminators}
               ,{<<"Media-Name">>, Media}
               ,{<<"Media-Tries">>, Tries}
               ,{<<"Failed-Media-Name">>, MediaInvalid}
               ,{<<"Digits-Regex">>, Regex}
               ,{<<"Call-ID">>, CallId}
               | whistle_api:default_headers(AmqpQ, <<"call">>, <<"command">>, ?APP_NAME, ?APP_VERSION)
              ],
    {ok, Payload} = whistle_api:play_collect_digits_req([ KV || {_, V}=KV <- Command, V =/= undefined ]),
    send_callctrl(Payload, Call).

b_play_and_collect_digit(Media, Call) ->
    b_play_and_collect_digits(<<"1">>, <<"1">>, Media, Call).
b_play_and_collect_digits(MinDigits, MaxDigits, Media, Call) ->
    b_play_and_collect_digits(MinDigits, MaxDigits, Media, <<"3">>,  Call).
b_play_and_collect_digits(MinDigits, MaxDigits, Media, Tries, Call) ->
    b_play_and_collect_digits(MinDigits, MaxDigits, Media, Tries, <<"3000">>, Call).
b_play_and_collect_digits(MinDigits, MaxDigits, Media, Tries, Timeout, Call) ->
    b_play_and_collect_digits(MinDigits, MaxDigits, Media, Tries, Timeout, <<"silence_stream://250">>, Call).
b_play_and_collect_digits(MinDigits, MaxDigits, Media, Tries, Timeout, MediaInvalid, Call) ->
    b_play_and_collect_digits(MinDigits, MaxDigits, Media, Tries, Timeout, MediaInvalid, <<"\\d+">>, Call).
b_play_and_collect_digits(MinDigits, MaxDigits, Media, Tries, Timeout, MediaInvalid, Regex, Call) ->
    b_play_and_collect_digits(MinDigits, MaxDigits, Media, Tries, Timeout, MediaInvalid, Regex, [<<"#">>], Call).
b_play_and_collect_digits(MinDigits, MaxDigits, Media, Tries, Timeout, MediaInvalid, Regex, Terminators, Call) ->
    play_and_collect_digits(MinDigits, MaxDigits, Media, Tries, Timeout, MediaInvalid, Regex, Terminators, Call),
    Wait = (whistle_util:to_integer(Timeout) * whistle_util:to_integer(Tries)) + 5000,
    case wait_for_message(<<"play_and_collect_digits">>, <<"CHANNEL_EXECUTE_COMPLETE">>, <<"call_event">>, Wait) of
        {ok, JObj} ->
            {ok, wh_json:get_value(<<"Application-Response">>, JObj, <<>>)};
        {error, _}=E ->
            E
    end.

%%--------------------------------------------------------------------
%% @public
%% @doc
%% Produces the low level whistle_api request to say text to a caller
%% @end
%%--------------------------------------------------------------------
-spec(say/2 :: (Say :: binary(), Call :: #cf_call{}) -> ok).
-spec(say/3 :: (Say :: binary(), Type :: binary(), Call :: #cf_call{}) -> ok).
-spec(say/4 :: (Say :: binary(), Type :: binary(), Method :: binary(), Call :: #cf_call{}) -> ok).
-spec(say/5 :: (Say :: binary(), Type :: binary(), Method :: binary(), Language :: binary(), Call :: #cf_call{}) -> ok).

say(Say, Call) ->
    say(Say, <<"name_spelled">>, Call).
say(Say, Type, Call) ->
    say(Say, Type, <<"pronounced">>, Call).
say(Say, Type, Method, Call) ->
    say(Say, Type, Method, <<"en">>, Call).
say(Say, Type, Method, Language, #cf_call{call_id=CallId, amqp_q=AmqpQ}=Call) ->
    Command = [
                {<<"Application-Name">>, <<"say">>}
               ,{<<"Say-Text">>, Say}
               ,{<<"Type">>, Type}
               ,{<<"Method">>, Method}
               ,{<<"Language">>, Language}
               ,{<<"Call-ID">>, CallId}
               | whistle_api:default_headers(AmqpQ, <<"call">>, <<"command">>, ?APP_NAME, ?APP_VERSION)
              ],
    {ok, Payload} = whistle_api:say_req([ KV || {_, V}=KV <- Command, V =/= undefined ]),
    send_callctrl(Payload, Call).

say_command(Say, Type, Method, Language, #cf_call{call_id=CallId}) ->
    [
      {<<"Application-Name">>, <<"say">>}
     ,{<<"Say-Text">>, Say}
     ,{<<"Type">>, Type}
     ,{<<"Method">>, Method}
     ,{<<"Language">>, Language}
     ,{<<"Call-ID">>, CallId}
    ].

%%--------------------------------------------------------------------
%% @public
%% @doc
%% Produces the low level whistle_api request to bridge a caller
%% with a conference, with optional entry flags
%% @end
%%--------------------------------------------------------------------
-spec(conference/2 :: (ConfId :: binary(), Call :: #cf_call{}) -> ok).
-spec(conference/3 :: (ConfId :: binary(), Mute :: binary(), Call :: #cf_call{}) -> ok).
-spec(conference/4 :: (ConfId :: binary(), Mute :: binary(), Deaf :: binary(), Call :: #cf_call{}) -> ok).
-spec(conference/5 :: (ConfId :: binary(), Mute :: binary(), Deaf :: binary(), Moderator :: binary(), Call :: #cf_call{}) -> ok).

-spec(b_conference/2 :: (ConfId :: binary(), Call :: #cf_call{}) -> tuple(ok, json_object()) | tuple(error, atom())).
-spec(b_conference/3 :: (ConfId :: binary(), Mute :: binary(), Call :: #cf_call{}) -> tuple(ok, json_object()) | tuple(error, atom())).
-spec(b_conference/4 :: (ConfId :: binary(), Mute :: binary(), Deaf :: binary(), Call :: #cf_call{}) -> tuple(ok, json_object()) | tuple(error, atom())).
-spec(b_conference/5 :: (ConfId :: binary(), Mute :: binary(), Deaf :: binary(), Moderator :: binary(), Call :: #cf_call{}) -> tuple(ok, json_object()) | tuple(error, atom())).

conference(ConfId, Call) ->
    conference(ConfId, <<"false">>, Call).
conference(ConfId, Mute, Call) ->
    conference(ConfId, Mute, <<"false">>, Call).
conference(ConfId, Mute, Deaf, Call) ->
    conference(ConfId, Mute, Deaf, <<"false">>, Call).
conference(ConfId, Mute, Deaf, Moderator, #cf_call{call_id=CallId, amqp_q=AmqpQ} = Call) ->
    Command = [
                {<<"Application-Name">>, <<"conference">>}
               ,{<<"Conference-ID">>, ConfId}
               ,{<<"Mute">>, Mute}
               ,{<<"Deaf">>, Deaf}
               ,{<<"Moderator">>, Moderator}
               ,{<<"Call-ID">>, CallId}
               | whistle_api:default_headers(AmqpQ, <<"call">>, <<"command">>, ?APP_NAME, ?APP_VERSION)
              ],
    {ok, Payload} = whistle_api:conference_req([ KV || {_, V}=KV <- Command, V =/= undefined ]),
    send_callctrl(Payload, Call).

b_conference(ConfId, Call) ->
    b_conference(ConfId, <<"false">>, Call).
b_conference(ConfId, Mute, Call) ->
    b_conference(ConfId, Mute, <<"false">>, Call).
b_conference(ConfId, Mute, Deaf, Call) ->
    b_conference(ConfId, Mute, Deaf, <<"false">>, Call).
b_conference(ConfId, Mute, Deaf, Moderator, Call) ->
    conference(ConfId, Mute, Deaf, Moderator, Call),
    wait_for_message(<<"conference">>, <<"CHANNEL_EXECUTE">>).

%%--------------------------------------------------------------------
%% @public
%% @doc
%% Produces the low level whistle_api request to preform a noop
%% @end
%%--------------------------------------------------------------------
-spec(noop/1 :: (Call :: #cf_call{}) -> ok).
-spec(b_noop/1 :: (Call :: #cf_call{}) -> tuple(ok, json_object()) | tuple(error, atom())).

noop(#cf_call{call_id=CallId, amqp_q=AmqpQ} = Call) ->
    Command = [
                {<<"Application-Name">>, <<"noop">>}
               ,{<<"Call-ID">>, CallId}
               | whistle_api:default_headers(AmqpQ, <<"call">>, <<"command">>, ?APP_NAME, ?APP_VERSION)
              ],
    {ok, Payload} = whistle_api:noop_req(Command),
    send_callctrl(Payload, Call).

b_noop(Call) ->
    noop(Call),
    wait_for_message(<<"noop">>).

%%--------------------------------------------------------------------
%% @public
%% @doc
%% Produces the low level whistle_api request to flush the command
%% queue
%% @end
%%--------------------------------------------------------------------
-spec(flush/1 :: (Call :: #cf_call{}) -> tuple(ok, json_object()) | tuple(error, atom())).

flush(#cf_call{call_id=CallId, amqp_q=AmqpQ} = Call) ->
    Command = [
                {<<"Application-Name">>, <<"noop">>}
               ,{<<"Insert-At">>, <<"flush">>}
               ,{<<"Call-ID">>, CallId}
               | whistle_api:default_headers(AmqpQ, <<"call">>, <<"command">>, ?APP_NAME, ?APP_VERSION)
              ],
    {ok, Payload} = whistle_api:noop_req(Command),
    send_callctrl(Payload, Call),
    wait_for_message(<<"noop">>).

%%--------------------------------------------------------------------
%% @public
%% @doc
%% Low level function to consume call events, looping until a specific
%% one occurs.  If the channel is hungup or no call events are recieved
%% for the optional timeout period then errors are returned.
%% @end
%%--------------------------------------------------------------------
-spec(wait_for_message/1 :: (Application :: binary()) -> tuple(ok, json_object()) | tuple(error, atom())).
-spec(wait_for_message/2 :: (Application :: binary(), Event :: binary()) -> tuple(ok, json_object()) | tuple(error, atom())).
-spec(wait_for_message/3 :: (Application :: binary(), Event :: binary(), Type :: binary()) -> tuple(ok, json_object()) | tuple(error, atom())).
-spec(wait_for_message/4 :: (Application :: binary(), Event :: binary(), Type :: binary(), Timeout :: integer() | false) -> tuple(ok, json_object()) | tuple(error, atom())).

wait_for_message(Application) ->
    wait_for_message(Application, <<"CHANNEL_EXECUTE_COMPLETE">>).
wait_for_message(Application, Event) ->
    wait_for_message(Application, Event, <<"call_event">>).
wait_for_message(Application, Event, Type) ->
    wait_for_message(Application, Event, Type, 5000).
wait_for_message(Application, Event, Type, false) ->
    receive
        {amqp_msg, {struct, _}=JObj} ->
            case { wh_json:get_value(<<"Application-Name">>, JObj), wh_json:get_value(<<"Event-Name">>, JObj), wh_json:get_value(<<"Event-Category">>, JObj) } of
                { _, <<"CHANNEL_HANGUP">>, <<"call_event">> } ->
                    {error, channel_hungup};
                { _, _, <<"error">> } ->
                    {error, execution_failure};
                { Application, Event, Type } ->
                    {ok, JObj};
		_ ->
		    wait_for_message(Application, Event, Type, false)
	    end
    end;
wait_for_message(Application, Event, Type, Timeout) ->
    Start = erlang:now(),
    receive
        {amqp_msg, {struct, _}=JObj} ->
            case { wh_json:get_value(<<"Application-Name">>, JObj), wh_json:get_value(<<"Event-Name">>, JObj), wh_json:get_value(<<"Event-Category">>, JObj) } of
                { _, <<"CHANNEL_HANGUP">>, <<"call_event">> } ->
                    {error, channel_hungup};
                { _, _, <<"error">> } ->
                    {error, execution_failure};
                { Application, Event, Type } ->
                    {ok, JObj};
		_ ->
		    DiffMicro = timer:now_diff(erlang:now(), Start),
                    wait_for_message(Application, Event, Type, Timeout - (DiffMicro div 1000))
            end
    after
        Timeout ->
            {error, timeout}
    end.

%%--------------------------------------------------------------------
%% @public
%% @doc
%% Wait for a DTMF event and extract the digits when it comes
%% @end
%%--------------------------------------------------------------------
-spec(wait_for_dtmf/1 :: (Timeout :: integer()) -> tuple(ok, binary()) | tuple(error, atom())).
wait_for_dtmf(Timeout) ->
    Start = erlang:now(),
    receive
        {amqp_msg, {struct, _}=JObj} ->
            case { wh_json:get_value(<<"Event-Name">>, JObj), wh_json:get_value(<<"Event-Category">>, JObj) } of
                { <<"DTMF">>, <<"call_event">> } ->
                    {ok, wh_json:get_value(<<"DTMF-Digit">>, JObj)};
                { <<"CHANNEL_HANGUP">>, <<"call_event">> } ->
                    {error, channel_hungup};
                {  _, <<"error">> } ->
                    {error, execution_failure};
                _ ->
		    DiffMicro = timer:now_diff(erlang:now(), Start),
                    wait_for_dtmf(Timeout - (DiffMicro div 1000))
            end
    after
        Timeout ->
            {error, timeout}
    end.

%%--------------------------------------------------------------------
%% @public
%% @doc
%% Waits for and determines the status of the bridge command
%% @end
%%--------------------------------------------------------------------
-spec(wait_for_bridge/1 :: (Timeout :: integer()) -> tuple(ok, json_object()) | tuple(error, atom())).
wait_for_bridge(Timeout) ->
    Start = erlang:now(),
    receive
        {amqp_msg, {struct, _}=JObj} ->
            case { wh_json:get_value(<<"Application-Name">>, JObj), wh_json:get_value(<<"Event-Name">>, JObj), wh_json:get_value(<<"Event-Category">>, JObj) } of
                { _, <<"CHANNEL_BRIDGE">>, <<"call_event">> } ->
                    {ok, JObj};
                { <<"bridge">>, <<"CHANNEL_EXECUTE_COMPLETE">>, <<"call_event">> } ->
                    case wh_json:get_value(<<"Application-Response">>, JObj) of
                        <<"SUCCESS">> -> {ok, JObj};
                        Cause -> {error, {bridge_failed, Cause}}
                    end;
                { _, <<"CHANNEL_HANGUP">>, <<"call_event">> } ->
                    {error, channel_hungup};
                { _, _, <<"error">> } ->
                    {error, execution_failed};
                _ ->
		    DiffMicro = timer:now_diff(erlang:now(), Start),
                    wait_for_bridge(Timeout - (DiffMicro div 1000))
            end
    after
        Timeout ->
            {error, timeout}
    end.

%%--------------------------------------------------------------------
%% @public
%% @doc
%% Waits for and determines the status of the bridge command
%% @end
%%--------------------------------------------------------------------
-spec(wait_for_application_or_dtmf/2 :: (Application :: binary(), Timeout :: integer()) -> tuple(ok, json_object()) | tuple(error, atom()) | tuple(dtmf, binary())).
wait_for_application_or_dtmf(Application, Timeout) ->
    Start = erlang:now(),
    receive
        {amqp_msg, {struct, _}=JObj} ->
            case { wh_json:get_value(<<"Application-Name">>, JObj), wh_json:get_value(<<"Event-Name">>, JObj), wh_json:get_value(<<"Event-Category">>, JObj) } of
                { Application, <<"CHANNEL_EXECUTE_COMPLETE">>, <<"call_event">> } ->
                    {ok, JObj};
                { _, <<"DTMF">>, <<"call_event">> } ->
                    {dtmf, wh_json:get_value(<<"DTMF-Digit">>, JObj)};
                { _, <<"CHANNEL_HANGUP">>, <<"call_event">> } ->
                    {error, channel_hungup};
                { _, _, <<"error">> } ->
                    {error, execution_failure};
                _ ->
		    DiffMicro = timer:now_diff(erlang:now(), Start),
                    wait_for_application_or_dtmf(Application, Timeout - (DiffMicro div 1000))
            end
    after
        Timeout ->
            {error, timeout}
    end.

%%--------------------------------------------------------------------
%% @public
%% @doc
%% Wait forever for the channel to hangup
%% @end
%%--------------------------------------------------------------------
-spec(wait_for_unbridge/0 :: () -> tuple(ok, channel_hungup | channel_unbridge) | tuple(error, execution_failure)).
wait_for_unbridge() ->
    receive
        {amqp_msg, {struct, _}=JObj} ->
            case { wh_json:get_value(<<"Event-Category">>, JObj), wh_json:get_value(<<"Event-Name">>, JObj) } of
                { <<"call_event">>, <<"CHANNEL_UNBRIDGE">> } ->
                    {ok, channel_unbridge};
                { <<"call_event">>, <<"CHANNEL_HANGUP">> } ->
                    {ok, channel_hungup};
                { <<"error">>, _ } ->
                    {error, execution_failure};
                _ ->
                    wait_for_unbridge()
            end
    end.

%%--------------------------------------------------------------------
%% @public
%% @doc
%% Wait forever for the channel to hangup
%% @end
%%--------------------------------------------------------------------
-spec(wait_for_hangup/0 :: () -> tuple(ok, channel_hungup) | tuple(error, execution_failure)).
wait_for_hangup() ->
    receive
        {amqp_msg, {struct, _}=JObj} ->
            case { wh_json:get_value(<<"Event-Category">>, JObj), wh_json:get_value(<<"Event-Name">>, JObj) } of
                { <<"call_event">>, <<"CHANNEL_HANGUP">> } ->
                    {ok, channel_hungup};
                { <<"error">>, _ } ->
                    {error, execution_failure};
                _ ->
                    wait_for_hangup()
            end
    end.

%%--------------------------------------------------------------------
%% @public
%% @doc
%% Sends call commands to the appropriate call control process
%% @end
%%--------------------------------------------------------------------
-spec(send_callctrl/2 :: (Payload :: binary(), Call :: #cf_call{}) -> ok).
send_callctrl(Payload, #cf_call{ctrl_q=CtrlQ}) ->
    amqp_util:callctl_publish(CtrlQ, Payload).

<<<<<<< HEAD
-spec(find_callerid/2 :: (Type :: binary(), Call :: #cf_call{}) -> tuple(binary(), binary())).
find_callerid(raw, _) ->
    {undefined, undefined};
find_callerid(Type, #cf_call{authorizing_id=RootId, account_db=Db}) ->
    case couch_mgr:get_all_results(Db, <<"callerid/find_caller_id">>) of 
        {ok, JObj} ->
            CIDs = [
                    {wh_json:get_value(<<"key">>, C), wh_json:get_value(<<"value">>, C)}
                    || C <- JObj
                  ],
            CID = search_for_callerid(RootId, Type, CIDs),
            {wh_json:get_value(<<"number">>, CID, <<>>), wh_json:get_value(<<"name">>, CID, <<>>)};
        {error, _} ->
            {<<>>, <<>>}
    end.

-spec(search_for_callerid/3 :: (NodeId :: binary(), Type :: binary(), CIDs :: proplist()) -> undefined | json_object()).
search_for_callerid(NodeId, Type, CIDs) ->
    logger:format_log(info, "Looking on ~p for ~p", [NodeId, Type]),
    Node = props:get_value(NodeId, CIDs),
    case wh_json:get_value([<<"callerid">>, Type], Node) of
        undefined when NodeId =/= <<"account">> ->
            search_for_callerid(wh_json:get_value(<<"next">>, Node, <<"account">>), Type, CIDs);
        undefined ->
            wh_json:get_value([<<"callerid">>, <<"default">>], Node);
        CID ->
            CID
    end.
=======
%%--------------------------------------------------------------------
%% @public
%% @doc
%% Finds the specific type of caller id beloning to 'For' or the 
%% account default if no match is found
%% @end
%%--------------------------------------------------------------------
-spec(get_caller_id/3 :: (For :: binary(), Type :: binary(), Call :: #cf_call{}) -> 
                                   tuple(binary()|undefined, binary()|undefined)).
get_caller_id(_, raw, _) ->
    {undefined, undefined};
get_caller_id(For, Type, Call) ->
    logger:format_log(info, "FIND CALLERID TYPE ~p FOR ~p", [Type, For]),
    case props:get_value(Type, get_caller_ids(For, Call)) of
        undefined when Type =/= <<"default">> ->             
            get_caller_id(For, <<"default">>, Call);
        undefined ->
            {undefined, undefined};
        CID ->
            {wh_json:get_value(<<"number">>, CID), wh_json:get_value(<<"name">>, CID)}
    end.

%%--------------------------------------------------------------------
%% @public
%% @doc
%% Gets a proplist of all the caller ids that belong to 'For'
%% @end
%%--------------------------------------------------------------------    
-spec(get_caller_ids/2 :: (For :: binary(), Call :: #cf_call{}) -> proplist()).
get_caller_ids(For, #cf_call{account_db=Db}) ->
    try
        {ok, C1} = wh_cache:fetch({caller_ids, For}), C1        
    catch
        _:_ ->
            case couch_mgr:get_all_results(Db, <<"caller_id/find_caller_id">>) of 
                {ok, JObj} ->
                    AllTypes = [{wh_json:get_value(<<"key">>, Result), wh_json:get_value(<<"value">>, Result)}
                                || Result <- JObj
                               ],
                    C2 = merge_caller_id_types(For, AllTypes, []),
                    logger:format_log(info, "Loading caller-ids for ~p with ~p", [For, C2]),
                    wh_cache:store({caller_ids, For}, C2), C2;
                {error, _} ->
                    []
            end
    end.

%%--------------------------------------------------------------------
%% @private
%% @doc
%% Follows the caller id tree and merges the caller id types 
%% @end
%%--------------------------------------------------------------------
-spec(merge_caller_id_types/3 :: (NodeId :: binary(), AllTypes :: proplist(), 
                                    Types :: proplist()) -> proplist()).
merge_caller_id_types(NodeId, AllTypes, Types) when NodeId =:= <<"account">> ->
    Node = props:get_value(NodeId, AllTypes),
    {struct, NodeOpts} = wh_json:get_value(<<"caller_id">>, Node, ?EMPTY_JSON_OBJECT),
    propmerge(Types, NodeOpts);
merge_caller_id_types(NodeId, AllTypes, Types) ->
    Node = props:get_value(NodeId, AllTypes),
    {struct, NodeTypes} = wh_json:get_value(<<"caller_id">>, Node, ?EMPTY_JSON_OBJECT),
    merge_caller_id_types(
       wh_json:get_value(<<"next">>, Node, <<"account">>)
      ,AllTypes
      ,propmerge(Types, NodeTypes)
     ).

%%--------------------------------------------------------------------
%% @public
%% @doc
%% Gets the value of a specific caller id option that belong to 'For'
%% @end
%%--------------------------------------------------------------------    
-spec(get_caller_id_option/3 :: (For :: binary(), Key :: binary(), Call :: #cf_call{}) -> undefined|binary()).
get_caller_id_option(For, Key, Call) ->
    props:get_value(Key, get_caller_id_options(For, Call)).

%%--------------------------------------------------------------------
%% @public
%% @doc
%% Gets a proplist of all caller id options that belong to 'For'
%% @end
%%--------------------------------------------------------------------
-spec(get_caller_id_options/2 :: (For :: binary(), Call :: #cf_call{}) -> proplist()).
get_caller_id_options(For, #cf_call{account_db=Db}) ->
    try
        {ok, O1} = wh_cache:fetch({caller_id_options, For}), O1
    catch
        _:_ ->
            case couch_mgr:get_all_results(Db, <<"caller_id/find_caller_id_options">>) of 
                {ok, JObj} ->
                    AllOptions = [{wh_json:get_value(<<"key">>, Result), wh_json:get_value(<<"value">>, Result)}
                                  || Result <- JObj
                                 ],
                    O2 = merge_caller_id_options(For, AllOptions, []),
                    logger:format_log(info, "Loading caller-id options for ~p with ~p", [For, O2]),
                    wh_cache:store({caller_id_options, For}, O2), O2;
                {error, _} ->
                    []
            end
    end.

%%--------------------------------------------------------------------
%% @private
%% @doc
%% Follows the caller id options tree and merges them into one proplist
%% @end
%%--------------------------------------------------------------------
-spec(merge_caller_id_options/3 :: (NodeId :: binary(), AllOptions :: proplist(), 
                                    Options :: proplist()) -> proplist()).
merge_caller_id_options(NodeId, AllOptions, Options) when NodeId =:= <<"account">> ->
    Node = props:get_value(NodeId, AllOptions),
    {struct, NodeOpts} = wh_json:get_value(<<"caller_id_options">>, Node, ?EMPTY_JSON_OBJECT),
    propmerge(Options, NodeOpts);
merge_caller_id_options(NodeId, AllOptions, Options) ->
    Node = props:get_value(NodeId, AllOptions),
    {struct, NodeOpts} = wh_json:get_value(<<"caller_id_options">>, Node, ?EMPTY_JSON_OBJECT),
    merge_caller_id_options(
       wh_json:get_value(<<"next">>, Node, <<"account">>)
      ,AllOptions
      ,propmerge(Options, NodeOpts)
     ).

%% TAKEN FOR COUCHBEAM_UTIL.ERL (5/3/2011)
%% released under the MIT license

%% @doc merge 2 proplists. All the Key - Value pairs from both proplists
%% are included in the new proplists. If a key occurs in both dictionaries 
%% then Fun is called with the key and both values to return a new
%% value. This a wreapper around dict:merge
propmerge(F, L1, L2) ->    
    dict:to_list(dict:merge(F, dict:from_list(L1), dict:from_list(L2))).

%% @doc Update a proplist with values of the second. In case the same
%% key is in 2 proplists, the value from the first are kept.
propmerge(L1, L2) ->   
    propmerge(fun(_, V1, _) ->
                       V1 end, L1, L2).
>>>>>>> cad837aa
<|MERGE_RESOLUTION|>--- conflicted
+++ resolved
@@ -10,7 +10,7 @@
 
 -include("callflow.hrl").
 
--export([audio_macro/2, flush_dtmf/1, find_callerid/2]).
+-export([audio_macro/2, flush_dtmf/1]).
 -export([answer/1, hangup/1]).
 -export([bridge/2, bridge/3, bridge/4, bridge/5, bridge/6, bridge/7]).
 -export([play/2, play/3]).
@@ -142,31 +142,15 @@
 %%--------------------------------------------------------------------
 -spec(bridge/2 :: (Endpoints :: json_objects(), Call :: #cf_call{}) -> ok).
 -spec(bridge/3 :: (Endpoints :: json_objects(), Timeout :: binary(), Call :: #cf_call{}) -> ok).
-<<<<<<< HEAD
--spec(bridge/4 :: (Endpoints :: json_objects(), Timeout :: binary(), CIDType :: binary(), Call :: #cf_call{}) -> ok).
--spec(bridge/5 :: (Endpoints :: json_objects(), Timeout :: binary(), CIDType :: binary(), Strategy :: binary(), Call :: #cf_call{}) -> ok).
--spec(bridge/6 :: (Endpoints :: json_objects(), Timeout :: binary(), CIDType :: binary(), Strategy :: binary(), ContinueOnFail :: binary(), Call :: #cf_call{}) -> ok).
--spec(bridge/7 :: (Endpoints :: json_objects(), Timeout :: binary(), CIDType :: binary(), Strategy :: binary(), ContinueOnFail :: binary(), Ringback :: binary(), Call :: #cf_call{}) -> ok).
-=======
 -spec(bridge/4 :: (Endpoints :: json_objects(), Timeout :: binary(), CID :: binary(), Call :: #cf_call{}) -> ok).
 -spec(bridge/5 :: (Endpoints :: json_objects(), Timeout :: binary(), CID :: binary(), Strategy :: binary(), Call :: #cf_call{}) -> ok).
 -spec(bridge/6 :: (Endpoints :: json_objects(), Timeout :: binary(), CID :: binary(), Strategy :: binary(), ContinueOnFail :: binary(), Call :: #cf_call{}) -> ok).
 -spec(bridge/7 :: (Endpoints :: json_objects(), Timeout :: binary(), CID :: binary(), Strategy :: binary(), ContinueOnFail :: binary(), Ringback :: binary(), Call :: #cf_call{}) -> ok).
->>>>>>> cad837aa
 
 -spec(b_bridge/2 :: (Endpoints :: json_objects(), Call :: #cf_call{}) ->
 			 tuple(ok, json_object()) | tuple(error, bridge_failed | channel_hungup | execution_failed | timeout)).
 -spec(b_bridge/3 :: (Endpoints :: json_objects(), Timeout :: binary(), Call :: #cf_call{}) ->
 			 tuple(ok, json_object()) | tuple(error, bridge_failed | channel_hungup | execution_failed | timeout)).
-<<<<<<< HEAD
--spec(b_bridge/4 :: (Endpoints :: json_objects(), Timeout :: binary(), CIDType :: binary(), Call :: #cf_call{}) ->
-			 tuple(ok, json_object()) | tuple(error, bridge_failed | channel_hungup | execution_failed | timeout)).
--spec(b_bridge/5 :: (Endpoints :: json_objects(), Timeout :: binary(), CIDType :: binary(), Strategy :: binary(), Call :: #cf_call{}) ->
-                         tuple(ok, json_object()) | tuple(error, bridge_failed | channel_hungup | execution_failed | timeout)).
--spec(b_bridge/6 :: (Endpoints :: json_objects(), Timeout :: binary(), CIDType :: binary(), Strategy :: binary(), ContinueOnFail :: binary(), Call :: #cf_call{}) ->
-			 tuple(ok, json_object()) | tuple(error, bridge_failed | channel_hungup | execution_failed | timeout)).
--spec(b_bridge/7 :: (Endpoints :: json_objects(), Timeout :: binary(), CIDType :: binary(), Strategy :: binary(), ContinueOnFail :: binary(), Ringback :: binary(), Call :: #cf_call{}) ->
-=======
 -spec(b_bridge/4 :: (Endpoints :: json_objects(), Timeout :: binary(), CID :: binary(), Call :: #cf_call{}) ->
 			 tuple(ok, json_object()) | tuple(error, bridge_failed | channel_hungup | execution_failed | timeout)).
 -spec(b_bridge/5 :: (Endpoints :: json_objects(), Timeout :: binary(), CID :: binary(), Strategy :: binary(), Call :: #cf_call{}) ->
@@ -174,23 +158,12 @@
 -spec(b_bridge/6 :: (Endpoints :: json_objects(), Timeout :: binary(), CID :: binary(), Strategy :: binary(), ContinueOnFail :: binary(), Call :: #cf_call{}) ->
 			 tuple(ok, json_object()) | tuple(error, bridge_failed | channel_hungup | execution_failed | timeout)).
 -spec(b_bridge/7 :: (Endpoints :: json_objects(), Timeout :: binary(), CID :: binary(), Strategy :: binary(), ContinueOnFail :: binary(), Ringback :: binary(), Call :: #cf_call{}) ->
->>>>>>> cad837aa
 			 tuple(ok, json_object()) | tuple(error, bridge_failed | channel_hungup | execution_failed | timeout)).
 
 bridge(Endpoints, Call) ->
     bridge(Endpoints, <<"26">>, Call).
 bridge(Endpoints, Timeout, Call) ->
     bridge(Endpoints, Timeout, <<"default">>, Call).
-<<<<<<< HEAD
-bridge(Endpoints, Timeout, CIDType, Call) ->
-    bridge(Endpoints, Timeout, CIDType, <<"single">>, Call).
-bridge(Endpoints, Timeout, CIDType, Strategy, Call) ->
-    bridge(Endpoints, Timeout, CIDType, Strategy, <<"true">>, Call).
-bridge(Endpoints, Timeout, CIDType, Strategy, ContinueOnFail, Call) ->
-    bridge(Endpoints, Timeout, CIDType, Strategy, ContinueOnFail, <<"us-ring">>, Call).
-bridge(Endpoints, Timeout, CIDType, Strategy, ContinueOnFail, Ringback, #cf_call{call_id=CallId, amqp_q=AmqpQ} = Call) ->
-    {CIDNum, CIDName} = find_callerid(CIDType, Call),
-=======
 bridge(Endpoints, Timeout, CID, Call) ->
     bridge(Endpoints, Timeout, CID, <<"single">>, Call).
 bridge(Endpoints, Timeout, CID, Strategy, Call) ->
@@ -202,7 +175,6 @@
            ,get_caller_id(Call#cf_call.authorizing_id, CID, Call)
            ,Strategy, ContinueOnFail, Ringback, Call);
 bridge(Endpoints, Timeout, {CIDNum, CIDName}, Strategy, ContinueOnFail, Ringback, #cf_call{call_id=CallId, amqp_q=AmqpQ} = Call) ->
->>>>>>> cad837aa
     Command = [
                 {<<"Application-Name">>, <<"bridge">>}
                ,{<<"Endpoints">>, Endpoints}
@@ -222,16 +194,6 @@
     b_bridge(Endpoints, <<"26">>, Call).
 b_bridge(Endpoints, Timeout, Call) ->
     b_bridge(Endpoints, Timeout, <<"default">>, Call).
-<<<<<<< HEAD
-b_bridge(Endpoints, Timeout, CIDType, Call) ->
-    b_bridge(Endpoints, Timeout, CIDType, <<"single">>, Call).
-b_bridge(Endpoints, Timeout, CIDType, Strategy, Call) ->
-    b_bridge(Endpoints, Timeout, CIDType, Strategy, <<"true">>, Call).
-b_bridge(Endpoints, Timeout, CIDType, Strategy, ContinueOnFail, Call) ->
-    b_bridge(Endpoints, Timeout, CIDType, Strategy, ContinueOnFail, <<"us-ring">>, Call).
-b_bridge(Endpoints, Timeout, CIDType, Strategy, ContinueOnFail, Ringback, Call) ->
-    bridge(Endpoints, Timeout, CIDType, Strategy, ContinueOnFail, Ringback, Call),
-=======
 b_bridge(Endpoints, Timeout, CID, Call) ->
     b_bridge(Endpoints, Timeout, CID, <<"single">>, Call).
 b_bridge(Endpoints, Timeout, CID, Strategy, Call) ->
@@ -240,7 +202,6 @@
     b_bridge(Endpoints, Timeout, CID, Strategy, ContinueOnFail, <<"us-ring">>, Call).
 b_bridge(Endpoints, Timeout, CID, Strategy, ContinueOnFail, Ringback, Call) ->
     bridge(Endpoints, Timeout, CID, Strategy, ContinueOnFail, Ringback, Call),
->>>>>>> cad837aa
     wait_for_bridge((whistle_util:to_integer(Timeout)*1000) + 5000).
 
 %%--------------------------------------------------------------------
@@ -789,36 +750,6 @@
 send_callctrl(Payload, #cf_call{ctrl_q=CtrlQ}) ->
     amqp_util:callctl_publish(CtrlQ, Payload).
 
-<<<<<<< HEAD
--spec(find_callerid/2 :: (Type :: binary(), Call :: #cf_call{}) -> tuple(binary(), binary())).
-find_callerid(raw, _) ->
-    {undefined, undefined};
-find_callerid(Type, #cf_call{authorizing_id=RootId, account_db=Db}) ->
-    case couch_mgr:get_all_results(Db, <<"callerid/find_caller_id">>) of 
-        {ok, JObj} ->
-            CIDs = [
-                    {wh_json:get_value(<<"key">>, C), wh_json:get_value(<<"value">>, C)}
-                    || C <- JObj
-                  ],
-            CID = search_for_callerid(RootId, Type, CIDs),
-            {wh_json:get_value(<<"number">>, CID, <<>>), wh_json:get_value(<<"name">>, CID, <<>>)};
-        {error, _} ->
-            {<<>>, <<>>}
-    end.
-
--spec(search_for_callerid/3 :: (NodeId :: binary(), Type :: binary(), CIDs :: proplist()) -> undefined | json_object()).
-search_for_callerid(NodeId, Type, CIDs) ->
-    logger:format_log(info, "Looking on ~p for ~p", [NodeId, Type]),
-    Node = props:get_value(NodeId, CIDs),
-    case wh_json:get_value([<<"callerid">>, Type], Node) of
-        undefined when NodeId =/= <<"account">> ->
-            search_for_callerid(wh_json:get_value(<<"next">>, Node, <<"account">>), Type, CIDs);
-        undefined ->
-            wh_json:get_value([<<"callerid">>, <<"default">>], Node);
-        CID ->
-            CID
-    end.
-=======
 %%--------------------------------------------------------------------
 %% @public
 %% @doc
@@ -957,5 +888,4 @@
 %% key is in 2 proplists, the value from the first are kept.
 propmerge(L1, L2) ->   
     propmerge(fun(_, V1, _) ->
-                       V1 end, L1, L2).
->>>>>>> cad837aa
+                       V1 end, L1, L2).