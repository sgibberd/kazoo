%%%-------------------------------------------------------------------
%%% @author Karl Anderson <karl@2600hz.org>
%%% @copyright (C) 2011, Karl Anderson
%%% @doc
%%%
%%% @end
%%% Created : 19 Mar 2011 by Karl Anderson <karl@2600hz.org>
%%%-------------------------------------------------------------------
-module(cf_call_command).

-include("callflow.hrl").

-export([audio_macro/2, flush_dtmf/1]).
-export([answer/1, hangup/1]).
-export([bridge/2, bridge/3, bridge/4, bridge/5, bridge/6, bridge/7, bridge/8]).
-export([play/2, play/3]).
-export([record/2, record/3, record/4, record/5, record/6]).
-export([store/3, store/4, store/5]).
-export([tones/2]).
-export([play_and_collect_digit/2]).
-export([play_and_collect_digits/4, play_and_collect_digits/5, play_and_collect_digits/6,
         play_and_collect_digits/7, play_and_collect_digits/8, play_and_collect_digits/9]).
-export([say/2, say/3, say/4, say/5]).
-export([conference/2, conference/3, conference/4, conference/5]).
-export([noop/1]).
-export([flush/1]).

-export([b_answer/1, b_hangup/1]).
-export([b_bridge/2, b_bridge/3, b_bridge/4, b_bridge/5, b_bridge/6, b_bridge/7, b_bridge/8]).
-export([b_play/2, b_play/3]).
-export([b_record/2, b_record/3, b_record/4, b_record/5, b_record/6]).
-export([b_play_and_collect_digit/2]).
-export([b_play_and_collect_digits/4, b_play_and_collect_digits/5, b_play_and_collect_digits/6,
         b_play_and_collect_digits/7, b_play_and_collect_digits/8, b_play_and_collect_digits/9]).
-export([b_conference/2, b_conference/3, b_conference/4, b_conference/5]).
-export([b_noop/1]).

-export([wait_for_message/1, wait_for_message/2, wait_for_message/3, wait_for_message/4]).
-export([wait_for_bridge/1, wait_for_unbridge/0]).
-export([wait_for_dtmf/1]).
-export([wait_for_application_or_dtmf/2]).
-export([wait_for_hangup/0]).
-export([send_callctrl/2]).

%%--------------------------------------------------------------------
%% @pubic
%% @doc
%% @end
%%--------------------------------------------------------------------
-spec(audio_macro/2 :: (Commands :: proplist(), Call :: #cf_call{}) -> ok).
-spec(audio_macro/3 :: (Commands :: proplist(), Call :: #cf_call{}, Queue :: json_objects()) -> ok).

audio_macro(Commands, Call) ->
    audio_macro(Commands, Call, []).
audio_macro([], #cf_call{call_id=CallId, amqp_q=AmqpQ}=Call, Queue) ->
    Command = [
                {<<"Application-Name">>, <<"queue">>}
               ,{<<"Commands">>, Queue}
               ,{<<"Call-ID">>, CallId}
               | whistle_api:default_headers(AmqpQ, <<"call">>, <<"command">>, ?APP_NAME, ?APP_VERSION)
              ],
    {ok, Payload} = whistle_api:queue_req(Command),
    send_callctrl(Payload, Call);
audio_macro([{play, MediaName}|T], Call, Queue) ->
    audio_macro(T, Call, [{struct, play_command(MediaName, ?ANY_DIGIT, Call)}|Queue]);
audio_macro([{play, MediaName, Terminators}|T], Call, Queue) ->
    audio_macro(T, Call, [{struct, play_command(MediaName, Terminators, Call)}|Queue]);
audio_macro([{say, Say}|T], Call, Queue) ->
    audio_macro(T, Call, [{struct, say_command(Say, <<"name_spelled">>, <<"pronounced">>, <<"en">>, Call)}|Queue]);
audio_macro([{say, Say, Type}|T], Call, Queue) ->
    audio_macro(T, Call, [{struct, say_command(Say, Type, <<"pronounced">>, <<"en">>, Call)}|Queue]);
audio_macro([{say, Say, Type, Method}|T], Call, Queue) ->
    audio_macro(T, Call, [{struct, say_command(Say, Type, Method, <<"en">>, Call)}|Queue]);
audio_macro([{say, Say, Type, Method, Language}|T], Call, Queue) ->
    audio_macro(T, Call, [{struct, say_command(Say, Type, Method, Language, Call)}|Queue]);
audio_macro([{tones, Tones}|T], Call, Queue) ->
    audio_macro(T, Call, [ tones_command(Tones, Call)|Queue]).

%%--------------------------------------------------------------------
%% @public
%% @doc
%% @end
%%--------------------------------------------------------------------
-spec(flush_dtmf/1 :: (Call :: #cf_call{}) -> tuple(ok, json_object()) | tuple(error, atom())).
flush_dtmf(Call) ->
    b_play(<<"silence_stream://250">>, Call).

%%--------------------------------------------------------------------
%% @private
%% @doc
%% Produces the low level whistle_api request to answer the channel
%% @end
%%--------------------------------------------------------------------
-spec(answer/1 :: (Call :: #cf_call{}) -> ok).
-spec(b_answer/1 :: (Call :: #cf_call{}) -> tuple(ok, json_object()) | tuple(error, atom())).

answer(#cf_call{call_id=CallId, amqp_q=AmqpQ} = Call) ->
    Command = [
                {<<"Application-Name">>, <<"answer">>}
               ,{<<"Call-ID">>, CallId}
               | whistle_api:default_headers(AmqpQ, <<"call">>, <<"command">>, ?APP_NAME, ?APP_VERSION)
              ],
    {ok, Payload} = whistle_api:answer_req(Command),
    send_callctrl(Payload, Call).

b_answer(Call) ->
    answer(Call),
    wait_for_message(<<"answer">>).

%%--------------------------------------------------------------------
%% @private
%% @doc
%% Produces the low level whistle_api request to hangup the channel.
%% This request will execute immediately
%% @end
%%--------------------------------------------------------------------
-spec(hangup/1 :: (Call :: #cf_call{}) -> ok).
-spec(b_hangup/1 :: (Call :: #cf_call{}) -> tuple(ok, channel_hungup) | tuple(error, execution_failure)).

hangup(#cf_call{call_id=CallId, amqp_q=AmqpQ} = Call) ->
    Command = [
                {<<"Application-Name">>, <<"hangup">>}
               ,{<<"Insert-At">>, <<"now">>}
               ,{<<"Call-ID">>, CallId}
               | whistle_api:default_headers(AmqpQ, <<"call">>, <<"command">>, ?APP_NAME, ?APP_VERSION)
              ],
    {ok, Payload} = whistle_api:hangup_req(Command),
    send_callctrl(Payload, Call).

b_hangup(Call) ->
    hangup(Call),
    wait_for_hangup().

%%--------------------------------------------------------------------
%% @private
%% @doc
%% Produces the low level whistle_api request to bridge the call
%% @end
%%--------------------------------------------------------------------
-spec(bridge/2 :: (Endpoints :: json_objects(), Call :: #cf_call{}) -> ok).
-spec(bridge/3 :: (Endpoints :: json_objects(), Timeout :: binary(), Call :: #cf_call{}) -> ok).
-spec(bridge/4 :: (Endpoints :: json_objects(), Timeout :: binary(), Strategy :: binary(), Call :: #cf_call{}) -> ok).
-spec(bridge/5 :: (Endpoints :: json_objects(), Timeout :: binary(), Strategy :: binary(), CIDNum :: binary(), Call :: #cf_call{}) -> ok).
-spec(bridge/6 :: (Endpoints :: json_objects(), Timeout :: binary(), Strategy :: binary(), CIDNum :: binary(), CIDName :: binary(), Call :: #cf_call{}) -> ok).
-spec(bridge/7 :: (Endpoints :: json_objects(), Timeout :: binary(), Strategy :: binary(), CIDNum :: binary(), CIDName :: binary(), ContinueOnFail :: binary(), Call :: #cf_call{}) -> ok).
-spec(bridge/8 :: (Endpoints :: json_objects(), Timeout :: binary(), Strategy :: binary(), CIDNum :: binary(), CIDName :: binary(), ContinueOnFail :: binary(), Ringback :: binary(), Call :: #cf_call{}) -> ok).

-spec(b_bridge/2 :: (Endpoints :: json_objects(), Call :: #cf_call{}) ->
			 tuple(ok, json_object()) | tuple(error, bridge_failed | channel_hungup | execution_failed | timeout)).
-spec(b_bridge/3 :: (Endpoints :: json_objects(), Timeout :: binary(), Call :: #cf_call{}) ->
			 tuple(ok, json_object()) | tuple(error, bridge_failed | channel_hungup | execution_failed | timeout)).
-spec(b_bridge/4 :: (Endpoints :: json_objects(), Timeout :: binary(), Strategy :: binary(), Call :: #cf_call{}) ->
			 tuple(ok, json_object()) | tuple(error, bridge_failed | channel_hungup | execution_failed | timeout)).
-spec(b_bridge/5 :: (Endpoints :: json_objects(), Timeout :: binary(), Strategy :: binary(), CIDNum :: binary(), Call :: #cf_call{}) ->
			 tuple(ok, json_object()) | tuple(error, bridge_failed | channel_hungup | execution_failed | timeout)).
-spec(b_bridge/6 :: (Endpoints :: json_objects(), Timeout :: binary(), Strategy :: binary(), CIDNum :: binary(), CIDName :: binary(), Call :: #cf_call{}) ->
			 tuple(ok, json_object()) | tuple(error, bridge_failed | channel_hungup | execution_failed | timeout)).
-spec(b_bridge/7 :: (Endpoints :: json_objects(), Timeout :: binary(), Strategy :: binary(), CIDNum :: binary(), CIDName :: binary(), ContinueOnFail :: binary(), Call :: #cf_call{}) ->
			 tuple(ok, json_object()) | tuple(error, bridge_failed | channel_hungup | execution_failed | timeout)).
-spec(b_bridge/8 :: (Endpoints :: json_objects(), Timeout :: binary(), Strategy :: binary(), CIDNum :: binary(), CIDName :: binary(), ContinueOnFail :: binary(), Ringback :: binary(), Call :: #cf_call{}) ->
			 tuple(ok, json_object()) | tuple(error, bridge_failed | channel_hungup | execution_failed | timeout)).

bridge(Endpoints, Call) ->
    bridge(Endpoints, <<"26">>, Call).
bridge(Endpoints, Timeout, Call) ->
    bridge(Endpoints, Timeout, <<"single">>, Call).
bridge(Endpoints, Timeout, Strategy, Call) ->
    bridge(Endpoints, Timeout, Strategy, <<>>, Call).
bridge(Endpoints, Timeout, Strategy, CIDNum, Call) ->
    bridge(Endpoints, Timeout, Strategy, CIDNum, <<>>, Call).
bridge(Endpoints, Timeout, Strategy, CIDNum, CIDName, Call) ->
    bridge(Endpoints, Timeout, Strategy, CIDNum, CIDName, <<"true">>, <<"us-ring">>, Call).
bridge(Endpoints, Timeout, Strategy, CIDNum, CIDName, ContinueOnFail, Call) ->
    bridge(Endpoints, Timeout, Strategy, CIDNum, CIDName, ContinueOnFail, <<"us-ring">>, Call).
bridge(Endpoints, Timeout, Strategy, CIDNum, CIDName, ContinueOnFail, Ringback, #cf_call{call_id=CallId, amqp_q=AmqpQ} = Call) ->
    Command = [
                {<<"Application-Name">>, <<"bridge">>}
               ,{<<"Endpoints">>, Endpoints}
               ,{<<"Timeout">>, Timeout}
               ,{<<"Continue-On-Fail">>, ContinueOnFail}
               ,{<<"Outgoing-Caller-ID-Name">>, CIDName}
               ,{<<"Outgoing-Caller-ID-Number">>, CIDNum}
               ,{<<"Ringback">>, Ringback}
               ,{<<"Dial-Endpoint-Method">>, Strategy}
               ,{<<"Call-ID">>, CallId}
               | whistle_api:default_headers(AmqpQ, <<"call">>, <<"command">>, ?APP_NAME, ?APP_VERSION)
            ],
    {ok, Payload} = whistle_api:bridge_req(Command),
    send_callctrl(Payload, Call).

b_bridge(Endpoints, Call) ->
    b_bridge(Endpoints, <<"26">>, Call).
b_bridge(Endpoints, Timeout, Call) ->
    b_bridge(Endpoints, Timeout, <<"single">>, Call).
b_bridge(Endpoints, Timeout, Strategy, Call) ->
    b_bridge(Endpoints, Timeout, Strategy, <<>>, Call).
b_bridge(Endpoints, Timeout, Strategy, CIDNum, Call) ->
    b_bridge(Endpoints, Timeout, Strategy, CIDNum, <<>>, Call).
b_bridge(Endpoints, Timeout, Strategy, CIDNum, CIDName, Call) ->
    b_bridge(Endpoints, Timeout, Strategy, CIDNum, CIDName, <<"true">>, <<"us-ring">>, Call).
b_bridge(Endpoints, Timeout, Strategy, CIDNum, CIDName, ContinueOnFail, Call) ->
    b_bridge(Endpoints, Timeout, Strategy, CIDNum, CIDName, ContinueOnFail, <<"us-ring">>, Call).
b_bridge(Endpoints, Timeout, Strategy, CIDNum, CIDName, ContinueOnFail, Ringback, Call) ->
    bridge(Endpoints, Timeout, Strategy, CIDNum, CIDName, ContinueOnFail, Ringback, Call),
    wait_for_bridge((whistle_util:to_integer(Timeout)*1000) + 5000).

%%--------------------------------------------------------------------
%% @private
%% @doc
%% Produces the low level whistle_api request to play media to the
%% caller.  A list of terminators can be provided that the caller
%% can use to skip playback.
%% @end
%%--------------------------------------------------------------------
-spec(play/2 :: (Media :: binary(), Call :: #cf_call{}) -> ok).
-spec(play/3 :: (Media :: binary(), Terminators :: list(binary()), Call :: #cf_call{}) -> ok).

-spec(b_play/2 :: (Media :: binary(), Call :: #cf_call{}) -> tuple(ok, json_object()) | tuple(error, atom())).
-spec(b_play/3 :: (Media :: binary(), Terminators :: list(binary()), Call :: #cf_call{}) -> tuple(ok, json_object()) | tuple(error, atom())).

play(Media, Call) ->
    play(Media, ?ANY_DIGIT, Call).
play(Media, Terminators, #cf_call{call_id=CallId, amqp_q=AmqpQ}=Call) ->
    Command = [
                {<<"Application-Name">>, <<"play">>}
               ,{<<"Media-Name">>, Media}
               ,{<<"Terminators">>, Terminators}
               ,{<<"Call-ID">>, CallId}
               | whistle_api:default_headers(AmqpQ, <<"call">>, <<"command">>, ?APP_NAME, ?APP_VERSION)
              ],
    {ok, Payload} = whistle_api:play_req(Command),
    send_callctrl(Payload, Call).

b_play(Media, Call) ->
    b_play(Media, ?ANY_DIGIT, Call).
b_play(Media, Terminators, Call) ->
    play(Media, Terminators, Call),
    wait_for_message(<<"play">>, <<"CHANNEL_EXECUTE_COMPLETE">>, <<"call_event">>, false).

play_command(Media, Terminators, #cf_call{call_id=CallId}) ->
    [
      {<<"Application-Name">>, <<"play">>}
     ,{<<"Media-Name">>, Media}
     ,{<<"Terminators">>, Terminators}
     ,{<<"Call-ID">>, CallId}
    ].

%%--------------------------------------------------------------------
%% @private
%% @doc
%% Produces the low level whistle_api request to record a file.
%% A list of keys can be used as the terminator or a silence threshold.
%% @end
%%--------------------------------------------------------------------
-spec(record/2 :: (MediaName :: binary(), Call :: #cf_call{}) -> ok).
-spec(record/3 :: (MediaName :: binary(), Terminators :: list(binary()), Call :: #cf_call{}) -> ok).
-spec(record/4 :: (MediaName :: binary(), Terminators :: list(binary()), TimeLimit :: binary(), Call :: #cf_call{}) -> ok).
-spec(record/5 :: (MediaName :: binary(), Terminators :: list(binary()), TimeLimit :: binary(), SilenceThreshold :: binary(), Call :: #cf_call{}) -> ok).
-spec(record/6 :: (MediaName :: binary(), Terminators :: list(binary()), TimeLimit :: binary(), SilenceThreshold :: binary(), SilenceHits :: binary(), Call :: #cf_call{}) -> ok).

-spec(b_record/2 :: (MediaName :: binary(), Call :: #cf_call{}) -> tuple(ok, json_object()) | tuple(error, atom())).
-spec(b_record/3 :: (MediaName :: binary(), Terminators :: list(binary()), Call :: #cf_call{}) -> tuple(ok, json_object()) | tuple(error, atom())).
-spec(b_record/4 :: (MediaName :: binary(), Terminators :: list(binary()), TimeLimit :: binary(), Call :: #cf_call{}) -> tuple(ok, json_object()) | tuple(error, atom())).
-spec(b_record/5 :: (MediaName :: binary(), Terminators :: list(binary()), TimeLimit :: binary(), SilenceThreshold :: binary(), Call :: #cf_call{}) ->
			 tuple(ok, json_object()) | tuple(error, atom())).
-spec(b_record/6 :: (MediaName :: binary(), Terminators :: list(binary()), TimeLimit :: binary(), SilenceThreshold :: binary(), SilenceHits :: binary(), Call :: #cf_call{}) ->
			 tuple(ok, json_object()) | tuple(error, atom())).

record(MediaName, Call) ->
    record(MediaName, ?ANY_DIGIT, Call).
record(MediaName, Terminators, Call) ->
    record(MediaName, Terminators, <<"120">>, Call).
record(MediaName, Terminators, TimeLimit, Call) ->
    record(MediaName, Terminators, TimeLimit, <<"200">>,  Call).
record(MediaName, Terminators, TimeLimit, SilenceThreshold, Call) ->
    record(MediaName, Terminators, TimeLimit, SilenceThreshold, <<"3">>, Call).
record(MediaName, Terminators, TimeLimit, SilenceThreshold, SilenceHits, #cf_call{call_id=CallId, amqp_q=AmqpQ}=Call) ->
    Command = [
                {<<"Application-Name">>, <<"record">>}
               ,{<<"Media-Name">>, MediaName}
               ,{<<"Terminators">>, Terminators}
               ,{<<"Time-Limit">>, TimeLimit}
               ,{<<"Silence-Threshold">>, SilenceThreshold}
               ,{<<"Silence-Hits">>, SilenceHits}
               ,{<<"Call-ID">>, CallId}
               | whistle_api:default_headers(AmqpQ, <<"call">>, <<"command">>, ?APP_NAME, ?APP_VERSION)
              ],
    {ok, Payload} = whistle_api:record_req(Command),
    send_callctrl(Payload, Call).

b_record(MediaName, Call) ->
    b_record(MediaName, ?ANY_DIGIT, Call).
b_record(MediaName, Terminators, Call) ->
    b_record(MediaName, Terminators, <<"120">>, Call).
b_record(MediaName, Terminators, TimeLimit, Call) ->
    b_record(MediaName, Terminators, TimeLimit, <<"200">>,  Call).
b_record(MediaName, Terminators, TimeLimit, SilenceThreshold, Call) ->
    b_record(MediaName, Terminators, TimeLimit, SilenceThreshold, <<"3">>, Call).
b_record(MediaName, Terminators, TimeLimit, SilenceThreshold, SilenceHits, Call) ->
    record(MediaName, Terminators, TimeLimit, SilenceThreshold, SilenceHits, Call),
    wait_for_message(<<"record">>, <<"RECORD_STOP">>, <<"call_event">>, false).

%%--------------------------------------------------------------------
%% @private
%% @doc
%% Produces the low level whistle_api request to store the file
%% @end
%%--------------------------------------------------------------------
-spec(store/3 :: (MediaName :: binary(), Transfer :: binary(), Call :: #cf_call{}) -> ok).
-spec(store/4 :: (MediaName :: binary(), Transfer :: binary(), Method :: binary(), Call :: #cf_call{}) -> ok).
-spec(store/5 :: (MediaName :: binary(), Transfer :: binary(), Method :: binary(), Headers :: json_objects(), Call :: #cf_call{}) -> ok).

store(MediaName, Transfer, Call) ->
    store(MediaName, Transfer, <<"put">>, Call).
store(MediaName, Transfer, Method, Call) ->
<<<<<<< HEAD
    store(MediaName, Transfer, Method, [{struct, []}], Call).
=======
    store(MediaName, Transfer, Method, [?EMPTY_JSON_OBJECT], Call).
>>>>>>> 4223130c
store(MediaName, Transfer, Method, Headers, #cf_call{call_id=CallId, amqp_q=AmqpQ}=Call) ->
    Command = [
                {<<"Application-Name">>, <<"store">>}
               ,{<<"Media-Name">>, MediaName}
               ,{<<"Media-Transfer-Method">>, Method}
               ,{<<"Media-Transfer-Destination">>, Transfer}
               ,{<<"Additional-Headers">>, Headers}
               ,{<<"Insert-At">>, <<"now">>}
               ,{<<"Call-ID">>, CallId}
               | whistle_api:default_headers(AmqpQ, <<"call">>, <<"command">>, ?APP_NAME, ?APP_VERSION)
              ],
    {ok, Payload} = whistle_api:store_req(Command),
    send_callctrl(Payload, Call).

%%--------------------------------------------------------------------
%% @private
%% @doc
%% Produces the low level whistle_api request to play tones to the
%% caller
%% @end
%%--------------------------------------------------------------------
-spec(tones/2 :: (Tones :: json_objects(), Call :: #cf_call{}) -> ok).

tones(Tones, #cf_call{call_id=CallId, amqp_q=AmqpQ}=Call) ->
    Command = [
                {<<"Application-Name">>, <<"tones">>}
               ,{<<"Tones">>, Tones}
               ,{<<"Call-ID">>, CallId}
               | whistle_api:default_headers(AmqpQ, <<"call">>, <<"command">>, ?APP_NAME, ?APP_VERSION)
              ],
    {ok, Payload} = whistle_api:tones_req(Command),
    send_callctrl(Payload, Call).

-spec(tones_command/2 :: (Tones :: list(integer()), Call :: #cf_call{}) -> json_object()).
tones_command(Tones, #cf_call{call_id=CallId}) ->
    {struct, [
	      {<<"Application-Name">>, <<"tones">>}
	      ,{<<"Tones">>, Tones}
	      ,{<<"Call-ID">>, CallId}
	     ]}.

%%--------------------------------------------------------------------
%% @private
%% @doc
%% Produces the low level whistle_api request to play media to a
%% caller, and collect a number of DTMF events.
%% @end
%%--------------------------------------------------------------------
-spec(play_and_collect_digit/2 :: (Media :: binary(), Call :: #cf_call{}) -> ok).
-spec(play_and_collect_digits/4 :: (MinDigits :: binary(), MaxDigits :: binary(), Media :: binary(), Call :: #cf_call{}) -> ok).
-spec(play_and_collect_digits/5 :: (MinDigits :: binary(), MaxDigits :: binary(), Media :: binary(), Tries :: binary(), Call :: #cf_call{}) -> ok).
-spec(play_and_collect_digits/6 :: (MinDigits :: binary(), MaxDigits :: binary(), Media :: binary(), Tries :: binary(), Timeout :: binary(), Call :: #cf_call{}) -> ok).
-spec(play_and_collect_digits/7 :: (MinDigits :: binary(), MaxDigits :: binary(), Media :: binary(), Tries :: binary(), Timeout :: binary(), MediaInvalid :: binary(), Call :: #cf_call{}) -> ok).
-spec(play_and_collect_digits/8 :: (MinDigits :: binary(), MaxDigits :: binary(), Media :: binary(), Tries :: binary(), Timeout :: binary(), MediaInvalid :: binary(), Regex :: binary(), Call :: #cf_call{}) -> ok).
-spec(play_and_collect_digits/9 :: (MinDigits :: binary(), MaxDigits :: binary(), Media :: binary(), Tries :: binary(), Timeout :: binary(), MediaInvalid :: binary(), Regex :: binary(), Terminators :: list(binary()), Call :: #cf_call{}) -> ok).

-spec(b_play_and_collect_digit/2 :: (Media :: binary(), Call :: #cf_call{}) -> tuple(ok, binary()) | tuple(error, atom())).
-spec(b_play_and_collect_digits/4 :: (MinDigits :: binary(), MaxDigits :: binary(), Media :: binary(), Call :: #cf_call{}) -> tuple(ok, binary()) | tuple(error, atom())).
-spec(b_play_and_collect_digits/5 :: (MinDigits :: binary(), MaxDigits :: binary(), Media :: binary(), Tries :: binary(), Call :: #cf_call{}) -> tuple(ok, binary()) | tuple(error, atom())).
-spec(b_play_and_collect_digits/6 :: (MinDigits :: binary(), MaxDigits :: binary(), Media :: binary(), Tries :: binary(), Timeout :: binary(), Call :: #cf_call{}) -> tuple(ok, binary()) | tuple(error, atom())).
-spec(b_play_and_collect_digits/7 :: (MinDigits :: binary(), MaxDigits :: binary(), Media :: binary(), Tries :: binary(), Timeout :: binary(), MediaInvalid :: binary(), Call :: #cf_call{}) -> tuple(ok, binary()) | tuple(error, atom())).
-spec(b_play_and_collect_digits/8 :: (MinDigits :: binary(), MaxDigits :: binary(), Media :: binary(), Tries :: binary(), Timeout :: binary(), MediaInvalid :: binary(), Regex :: binary(), Call :: #cf_call{}) -> tuple(ok, binary()) | tuple(error, atom())).
-spec(b_play_and_collect_digits/9 :: (MinDigits :: binary(), MaxDigits :: binary(), Media :: binary(), Tries :: binary(), Timeout :: binary(), MediaInvalid :: binary(), Regex :: binary(), Terminators :: list(binary()), Call :: #cf_call{}) -> tuple(ok, binary()) | tuple(error, atom())).

play_and_collect_digit(Media, Call) ->
    play_and_collect_digits(<<"1">>, <<"1">>, Media, Call).
play_and_collect_digits(MinDigits, MaxDigits, Media, Call) ->
    play_and_collect_digits(MinDigits, MaxDigits, Media, <<"3">>,  Call).
play_and_collect_digits(MinDigits, MaxDigits, Media, Tries, Call) ->
    play_and_collect_digits(MinDigits, MaxDigits, Media, Tries, <<"3000">>, Call).
play_and_collect_digits(MinDigits, MaxDigits, Media, Tries, Timeout, Call) ->
    play_and_collect_digits(MinDigits, MaxDigits, Media, Tries, Timeout, <<"silence_stream://250">>, Call).
play_and_collect_digits(MinDigits, MaxDigits, Media, Tries, Timeout, MediaInvalid, Call) ->
    play_and_collect_digits(MinDigits, MaxDigits, Media, Tries, Timeout, MediaInvalid, <<"\\d+">>, Call).
play_and_collect_digits(MinDigits, MaxDigits, Media, Tries, Timeout, MediaInvalid, Regex, Call) ->
    play_and_collect_digits(MinDigits, MaxDigits, Media, Tries, Timeout, MediaInvalid, Regex, [<<"#">>], Call).
play_and_collect_digits(MinDigits, MaxDigits, Media, Tries, Timeout, MediaInvalid, Regex, Terminators, #cf_call{call_id=CallId, amqp_q=AmqpQ}=Call) ->
    Command = [
                {<<"Application-Name">>, <<"play_and_collect_digits">>}
               ,{<<"Minimum-Digits">>, MinDigits}
               ,{<<"Maximum-Digits">>, MaxDigits}
               ,{<<"Timeout">>, Timeout}
               ,{<<"Terminators">>, Terminators}
               ,{<<"Media-Name">>, Media}
               ,{<<"Media-Tries">>, Tries}
               ,{<<"Failed-Media-Name">>, MediaInvalid}
               ,{<<"Digits-Regex">>, Regex}
               ,{<<"Call-ID">>, CallId}
               | whistle_api:default_headers(AmqpQ, <<"call">>, <<"command">>, ?APP_NAME, ?APP_VERSION)
              ],
    {ok, Payload} = whistle_api:play_collect_digits_req(Command),
    send_callctrl(Payload, Call).

b_play_and_collect_digit(Media, Call) ->
    b_play_and_collect_digits(<<"1">>, <<"1">>, Media, Call).
b_play_and_collect_digits(MinDigits, MaxDigits, Media, Call) ->
    b_play_and_collect_digits(MinDigits, MaxDigits, Media, <<"3">>,  Call).
b_play_and_collect_digits(MinDigits, MaxDigits, Media, Tries, Call) ->
    b_play_and_collect_digits(MinDigits, MaxDigits, Media, Tries, <<"3000">>, Call).
b_play_and_collect_digits(MinDigits, MaxDigits, Media, Tries, Timeout, Call) ->
    b_play_and_collect_digits(MinDigits, MaxDigits, Media, Tries, Timeout, <<"silence_stream://250">>, Call).
b_play_and_collect_digits(MinDigits, MaxDigits, Media, Tries, Timeout, MediaInvalid, Call) ->
    b_play_and_collect_digits(MinDigits, MaxDigits, Media, Tries, Timeout, MediaInvalid, <<"\\d+">>, Call).
b_play_and_collect_digits(MinDigits, MaxDigits, Media, Tries, Timeout, MediaInvalid, Regex, Call) ->
    b_play_and_collect_digits(MinDigits, MaxDigits, Media, Tries, Timeout, MediaInvalid, Regex, [<<"#">>], Call).
b_play_and_collect_digits(MinDigits, MaxDigits, Media, Tries, Timeout, MediaInvalid, Regex, Terminators, Call) ->
    play_and_collect_digits(MinDigits, MaxDigits, Media, Tries, Timeout, MediaInvalid, Regex, Terminators, Call),
    Wait = (whistle_util:to_integer(Timeout) * whistle_util:to_integer(Tries)) + 5000,
    case wait_for_message(<<"play_and_collect_digits">>, <<"CHANNEL_EXECUTE_COMPLETE">>, <<"call_event">>, Wait) of
        {ok, JObj} ->
            {ok, whapps_json:get_value(<<"Application-Response">>, JObj, <<>>)};
        {error, _}=E ->
            E
    end.

%%--------------------------------------------------------------------
%% @private
%% @doc
%% Produces the low level whistle_api request to say text to a caller
%% @end
%%--------------------------------------------------------------------
-spec(say/2 :: (Say :: binary(), Call :: #cf_call{}) -> ok).
-spec(say/3 :: (Say :: binary(), Type :: binary(), Call :: #cf_call{}) -> ok).
-spec(say/4 :: (Say :: binary(), Type :: binary(), Method :: binary(), Call :: #cf_call{}) -> ok).
-spec(say/5 :: (Say :: binary(), Type :: binary(), Method :: binary(), Language :: binary(), Call :: #cf_call{}) -> ok).

say(Say, Call) ->
    say(Say, <<"name_spelled">>, Call).
say(Say, Type, Call) ->
    say(Say, Type, <<"pronounced">>, Call).
say(Say, Type, Method, Call) ->
    say(Say, Type, Method, <<"en">>, Call).
say(Say, Type, Method, Language, #cf_call{call_id=CallId, amqp_q=AmqpQ}=Call) ->
    Command = [
                {<<"Application-Name">>, <<"say">>}
               ,{<<"Say-Text">>, Say}
               ,{<<"Type">>, Type}
               ,{<<"Method">>, Method}
               ,{<<"Language">>, Language}
               ,{<<"Call-ID">>, CallId}
               | whistle_api:default_headers(AmqpQ, <<"call">>, <<"command">>, ?APP_NAME, ?APP_VERSION)
              ],
    {ok, Payload} = whistle_api:say_req(Command),
    send_callctrl(Payload, Call).

say_command(Say, Type, Method, Language, #cf_call{call_id=CallId}) ->
    [
      {<<"Application-Name">>, <<"say">>}
     ,{<<"Say-Text">>, Say}
     ,{<<"Type">>, Type}
     ,{<<"Method">>, Method}
     ,{<<"Language">>, Language}
     ,{<<"Call-ID">>, CallId}
    ].

%%--------------------------------------------------------------------
%% @private
%% @doc
%% Produces the low level whistle_api request to bridge a caller
%% with a conference, with optional entry flags
%% @end
%%--------------------------------------------------------------------
-spec(conference/2 :: (ConfId :: binary(), Call :: #cf_call{}) -> ok).
-spec(conference/3 :: (ConfId :: binary(), Mute :: binary(), Call :: #cf_call{}) -> ok).
-spec(conference/4 :: (ConfId :: binary(), Mute :: binary(), Deaf :: binary(), Call :: #cf_call{}) -> ok).
-spec(conference/5 :: (ConfId :: binary(), Mute :: binary(), Deaf :: binary(), Moderator :: binary(), Call :: #cf_call{}) -> ok).

-spec(b_conference/2 :: (ConfId :: binary(), Call :: #cf_call{}) -> tuple(ok, json_object()) | tuple(error, atom())).
-spec(b_conference/3 :: (ConfId :: binary(), Mute :: binary(), Call :: #cf_call{}) -> tuple(ok, json_object()) | tuple(error, atom())).
-spec(b_conference/4 :: (ConfId :: binary(), Mute :: binary(), Deaf :: binary(), Call :: #cf_call{}) -> tuple(ok, json_object()) | tuple(error, atom())).
-spec(b_conference/5 :: (ConfId :: binary(), Mute :: binary(), Deaf :: binary(), Moderator :: binary(), Call :: #cf_call{}) -> tuple(ok, json_object()) | tuple(error, atom())).

conference(ConfId, Call) ->
    conference(ConfId, <<"false">>, Call).
conference(ConfId, Mute, Call) ->
    conference(ConfId, Mute, <<"false">>, Call).
conference(ConfId, Mute, Deaf, Call) ->
    conference(ConfId, Mute, Deaf, <<"false">>, Call).
conference(ConfId, Mute, Deaf, Moderator, #cf_call{call_id=CallId, amqp_q=AmqpQ} = Call) ->
    Command = [
                {<<"Application-Name">>, <<"conference">>}
               ,{<<"Conference-ID">>, ConfId}
               ,{<<"Mute">>, Mute}
               ,{<<"Deaf">>, Deaf}
               ,{<<"Moderator">>, Moderator}
               ,{<<"Call-ID">>, CallId}
               | whistle_api:default_headers(AmqpQ, <<"call">>, <<"command">>, ?APP_NAME, ?APP_VERSION)
              ],
    {ok, Payload} = whistle_api:conference_req(Command),
    send_callctrl(Payload, Call).

b_conference(ConfId, Call) ->
    b_conference(ConfId, <<"false">>, Call).
b_conference(ConfId, Mute, Call) ->
    b_conference(ConfId, Mute, <<"false">>, Call).
b_conference(ConfId, Mute, Deaf, Call) ->
    b_conference(ConfId, Mute, Deaf, <<"false">>, Call).
b_conference(ConfId, Mute, Deaf, Moderator, Call) ->
    conference(ConfId, Mute, Deaf, Moderator, Call),
    wait_for_message(<<"conference">>, <<"CHANNEL_EXECUTE">>).

%%--------------------------------------------------------------------
%% @private
%% @doc
%% Produces the low level whistle_api request to preform a noop
%% @end
%%--------------------------------------------------------------------
-spec(noop/1 :: (Call :: #cf_call{}) -> ok).
-spec(b_noop/1 :: (Call :: #cf_call{}) -> tuple(ok, json_object()) | tuple(error, atom())).

noop(#cf_call{call_id=CallId, amqp_q=AmqpQ} = Call) ->
    Command = [
                {<<"Application-Name">>, <<"noop">>}
               ,{<<"Call-ID">>, CallId}
               | whistle_api:default_headers(AmqpQ, <<"call">>, <<"command">>, ?APP_NAME, ?APP_VERSION)
              ],
    {ok, Payload} = whistle_api:noop_req(Command),
    send_callctrl(Payload, Call).

b_noop(Call) ->
    noop(Call),
    wait_for_message(<<"noop">>).

%%--------------------------------------------------------------------
%% @private
%% @doc
%% Produces the low level whistle_api request to flush the command
%% queue
%% @end
%%--------------------------------------------------------------------
-spec(flush/1 :: (Call :: #cf_call{}) -> tuple(ok, json_object()) | tuple(error, atom())).

flush(#cf_call{call_id=CallId, amqp_q=AmqpQ} = Call) ->
    Command = [
                {<<"Application-Name">>, <<"noop">>}
               ,{<<"Insert-At">>, <<"flush">>}
               ,{<<"Call-ID">>, CallId}
               | whistle_api:default_headers(AmqpQ, <<"call">>, <<"command">>, ?APP_NAME, ?APP_VERSION)
              ],
    {ok, Payload} = whistle_api:noop_req(Command),
    send_callctrl(Payload, Call),
    wait_for_message(<<"noop">>).

%%--------------------------------------------------------------------
%% @private
%% @doc
%% Low level function to consume call events, looping until a specific
%% one occurs.  If the channel is hungup or no call events are recieved
%% for the optional timeout period then errors are returned.
%% @end
%%--------------------------------------------------------------------
-spec(wait_for_message/1 :: (Application :: binary()) -> tuple(ok, json_object()) | tuple(error, atom())).
-spec(wait_for_message/2 :: (Application :: binary(), Event :: binary()) -> tuple(ok, json_object()) | tuple(error, atom())).
-spec(wait_for_message/3 :: (Application :: binary(), Event :: binary(), Type :: binary()) -> tuple(ok, json_object()) | tuple(error, atom())).
-spec(wait_for_message/4 :: (Application :: binary(), Event :: binary(), Type :: binary(), Timeout :: integer() | false) -> tuple(ok, json_object()) | tuple(error, atom())).

wait_for_message(Application) ->
    wait_for_message(Application, <<"CHANNEL_EXECUTE_COMPLETE">>).
wait_for_message(Application, Event) ->
    wait_for_message(Application, Event, <<"call_event">>).
wait_for_message(Application, Event, Type) ->
    wait_for_message(Application, Event, Type, 5000).
wait_for_message(Application, Event, Type, false) ->
    receive
        {amqp_msg, {struct, _}=JObj} ->
            case { whapps_json:get_value(<<"Application-Name">>, JObj), whapps_json:get_value(<<"Event-Name">>, JObj), whapps_json:get_value(<<"Event-Category">>, JObj) } of
                { _, <<"CHANNEL_HANGUP">>, <<"call_event">> } ->
                    {error, channel_hungup};
                { _, _, <<"error">> } ->
                    {error, execution_failure};
                { Application, Event, Type } ->
                    {ok, JObj};
		_ ->
		    wait_for_message(Application, Event, Type, false)
	    end
    end;
wait_for_message(Application, Event, Type, Timeout) ->
    Start = erlang:now(),
    receive
        {amqp_msg, {struct, _}=JObj} ->
            case { whapps_json:get_value(<<"Application-Name">>, JObj), whapps_json:get_value(<<"Event-Name">>, JObj), whapps_json:get_value(<<"Event-Category">>, JObj) } of
                { _, <<"CHANNEL_HANGUP">>, <<"call_event">> } ->
                    {error, channel_hungup};
                { _, _, <<"error">> } ->
                    {error, execution_failure};
                { Application, Event, Type } ->
                    {ok, JObj};
		_ ->
		    DiffMicro = timer:now_diff(erlang:now(), Start),
                    wait_for_message(Application, Event, Type, Timeout - (DiffMicro div 1000))
            end
    after
        Timeout ->
            {error, timeout}
    end.

%%--------------------------------------------------------------------
%% @private
%% @doc
%% Wait for a DTMF event and extract the digits when it comes
%% @end
%%--------------------------------------------------------------------
-spec(wait_for_dtmf/1 :: (Timeout :: integer()) -> tuple(ok, binary()) | tuple(error, atom())).
wait_for_dtmf(Timeout) ->
    Start = erlang:now(),
    receive
        {amqp_msg, {struct, _}=JObj} ->
            case { whapps_json:get_value(<<"Event-Name">>, JObj), whapps_json:get_value(<<"Event-Category">>, JObj) } of
                { <<"DTMF">>, <<"call_event">> } ->
                    {ok, whapps_json:get_value(<<"DTMF-Digit">>, JObj)};
                { <<"CHANNEL_HANGUP">>, <<"call_event">> } ->
                    {error, channel_hungup};
                {  _, <<"error">> } ->
                    {error, execution_failure};
                _ ->
		    DiffMicro = timer:now_diff(erlang:now(), Start),
                    wait_for_dtmf(Timeout - (DiffMicro div 1000))
            end
    after
        Timeout ->
            {error, timeout}
    end.

%%--------------------------------------------------------------------
%% @private
%% @doc
%% Waits for and determines the status of the bridge command
%% @end
%%--------------------------------------------------------------------
-spec(wait_for_bridge/1 :: (Timeout :: integer()) -> tuple(ok, json_object()) | tuple(error, atom())).
wait_for_bridge(Timeout) ->
    Start = erlang:now(),
    receive
        {amqp_msg, {struct, _}=JObj} ->
            case { whapps_json:get_value(<<"Application-Name">>, JObj), whapps_json:get_value(<<"Event-Name">>, JObj), whapps_json:get_value(<<"Event-Category">>, JObj) } of
                { _, <<"CHANNEL_BRIDGE">>, <<"call_event">> } ->
                    {ok, JObj};
                { _, <<"CHANNEL_HANGUP">>, <<"call_event">> } ->
                    {error, channel_hungup};
                { <<"bridge">>, <<"CHANNEL_EXECUTE_COMPLETE">>, <<"call_event">> } ->
                    {error, bridge_failed};
                { _, _, <<"error">> } ->
                    {error, execution_failed};
                _ ->
		    DiffMicro = timer:now_diff(erlang:now(), Start),
                    wait_for_bridge(Timeout - (DiffMicro div 1000))
            end
    after
        Timeout ->
            {error, timeout}
    end.

%%--------------------------------------------------------------------
%% @private
%% @doc
%% Waits for and determines the status of the bridge command
%% @end
%%--------------------------------------------------------------------
-spec(wait_for_application_or_dtmf/2 :: (Application :: binary(), Timeout :: integer()) -> tuple(ok, json_object()) | tuple(error, atom()) | tuple(dtmf, binary())).
wait_for_application_or_dtmf(Application, Timeout) ->
    Start = erlang:now(),
    receive
        {amqp_msg, {struct, _}=JObj} ->
            case { whapps_json:get_value(<<"Application-Name">>, JObj), whapps_json:get_value(<<"Event-Name">>, JObj), whapps_json:get_value(<<"Event-Category">>, JObj) } of
                { Application, <<"CHANNEL_EXECUTE_COMPLETE">>, <<"call_event">> } ->
                    {ok, JObj};
                { _, <<"DTMF">>, <<"call_event">> } ->
                    {dtmf, whapps_json:get_value(<<"DTMF-Digit">>, JObj)};
                { _, <<"CHANNEL_HANGUP">>, <<"call_event">> } ->
                    {error, channel_hungup};
                { _, _, <<"error">> } ->
                    {error, execution_failure};
                _ ->
		    DiffMicro = timer:now_diff(erlang:now(), Start),
                    wait_for_application_or_dtmf(Application, Timeout - (DiffMicro div 1000))
            end
    after
        Timeout ->
            {error, timeout}
    end.

%%--------------------------------------------------------------------
%% @private
%% @doc
%% Wait forever for the channel to hangup
%% @end
%%--------------------------------------------------------------------
-spec(wait_for_unbridge/0 :: () -> tuple(ok, channel_hungup | channel_unbridge) | tuple(error, execution_failure)).
wait_for_unbridge() ->
    receive
        {amqp_msg, {struct, _}=JObj} ->
            case { whapps_json:get_value(<<"Event-Category">>, JObj), whapps_json:get_value(<<"Event-Name">>, JObj) } of
                { <<"call_event">>, <<"CHANNEL_UNBRIDGE">> } ->
                    {ok, channel_unbridge};
                { <<"call_event">>, <<"CHANNEL_HANGUP">> } ->
                    {ok, channel_hungup};
                { <<"error">>, _ } ->
                    {error, execution_failure};
                _ ->
                    wait_for_unbridge()
            end
    end.

%%--------------------------------------------------------------------
%% @private
%% @doc
%% Wait forever for the channel to hangup
%% @end
%%--------------------------------------------------------------------
-spec(wait_for_hangup/0 :: () -> tuple(ok, channel_hungup) | tuple(error, execution_failure)).
wait_for_hangup() ->
    receive
        {amqp_msg, {struct, _}=JObj} ->
            case { whapps_json:get_value(<<"Event-Category">>, JObj), whapps_json:get_value(<<"Event-Name">>, JObj) } of
                { <<"call_event">>, <<"CHANNEL_HANGUP">> } ->
                    {ok, channel_hungup};
                { <<"error">>, _ } ->
                    {error, execution_failure};
                _ ->
                    wait_for_hangup()
            end
    end.

%%--------------------------------------------------------------------
%% @private
%% @doc
%% Sends call commands to the appropriate call control process
%% @end
%%--------------------------------------------------------------------
-spec(send_callctrl/2 :: (Payload :: binary(), Call :: #cf_call{}) -> ok).
send_callctrl(Payload, #cf_call{ctrl_q=CtrlQ}) ->
    amqp_util:callctl_publish(CtrlQ, Payload).<|MERGE_RESOLUTION|>--- conflicted
+++ resolved
@@ -313,11 +313,7 @@
 store(MediaName, Transfer, Call) ->
     store(MediaName, Transfer, <<"put">>, Call).
 store(MediaName, Transfer, Method, Call) ->
-<<<<<<< HEAD
-    store(MediaName, Transfer, Method, [{struct, []}], Call).
-=======
     store(MediaName, Transfer, Method, [?EMPTY_JSON_OBJECT], Call).
->>>>>>> 4223130c
 store(MediaName, Transfer, Method, Headers, #cf_call{call_id=CallId, amqp_q=AmqpQ}=Call) ->
     Command = [
                 {<<"Application-Name">>, <<"store">>}
