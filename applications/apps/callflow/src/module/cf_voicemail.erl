--- conflicted
+++ resolved
@@ -562,12 +562,7 @@
         {ok, JObj} ->
             Default=#mailbox{},
             #mailbox{         
-<<<<<<< HEAD
-                       database = Db
-                      ,mailbox_id = Id
-=======
                        mailbox_id = Id
->>>>>>> 4cc8d519
                       ,skip_instructions = whapps_json:get_value(<<"skip-instructions">>, JObj, Default#mailbox.skip_instructions)
                       ,skip_greeting = whapps_json:get_value(<<"skip-greeting">>, JObj, Default#mailbox.skip_greeting)
                       ,has_unavailable_greeting = whapps_json:get_value([<<"_attachments">>, ?UNAVAILABLE_GREETING], JObj) =/= undefined
