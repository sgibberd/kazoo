%%%-------------------------------------------------------------------
%%% @author Karl Anderson <karl@2600hz.org>
%%% @copyright (C) 2011, Karl Anderson
%%% @doc
%%%
%%% @end
%%% Created : 6 April 2011 by Karl Anderson <karl@2600hz.org>
%%%-------------------------------------------------------------------
-module(cf_menu).

-include("../callflow.hrl").

-export([handle/2]).

-import(props, [get_value/2, get_value/3]).
-import(logger, [format_log/3]).
-import(cf_call_command, [
                           answer/1, b_play_and_collect_digits/6, b_play/2
                          ,store/3, b_record/2, audio_macro/2, wait_for_dtmf/1
                          ,flush/1
                         ]).

-define(MEDIA_PROMPT, <<"prompt.wav">>).

-record(keys, {
           %% Record Review
           listen = <<"1">>
          ,save = <<"2">>
          ,record = <<"3">>
         }).

-record(prompts, {
           generic_prompt = <<"/system_media/ivr-no_menu_items">>
          ,hunt_transfer = <<"/system_media/ivr-hold_connect_call">>              
          ,invalid_entry = <<"/system_media/ivr-that_was_an_invalid_entry">>
          ,exit = <<"/system_media/ivr-call_being_transferred">>

          ,record_prompt= <<"/system_media/vm-record_greeting">>

          ,record_instructions = <<"/system_media/vm-record_message">>
          ,press = <<"/system_media/vm-press">>

          ,to_listen = <<"/system_media/vm-listen_to_recording">>
          ,to_save = <<"/system_media/vm-save_recording">>
          ,to_rerecord = <<"/system_media/vm-rerecord">>

          ,message_saved = <<"/system_media/ivr-recording_saved">>
          ,message_deleted = <<"/system_media/vm-deleted">>
          ,return_to_ivr = <<"shout://translate.google.com/translate_tts?tl=en&q=One+moment+while+I+transfer+you+back+to+the+auto+attendant.">>

          ,tone_spec = [{struct, [{<<"Frequencies">>, [440]},{<<"Duration-ON">>, 500},{<<"Duration-OFF">>, 100}]}]
         }).

-record(menu, {           
           menu_id = undefined :: binary() | undefined
          ,s_prompt = false :: boolean()
          ,retries = 3 :: pos_integer()
          ,timeout = <<"4000">> :: binary()
          ,max_length = <<"1">> :: binary()
          ,hunt = <<"false">> :: binary()
          ,hunt_deny = <<>> :: binary()
          ,hunt_allow = <<>> :: binary()
          ,record_pin = <<>> :: binary()
          ,has_prompt_media = false :: boolean()
          ,prompts = #prompts{} :: #prompts{}
          ,keys = #keys{} :: #keys{}
         }).

%%--------------------------------------------------------------------
%% @public
%% @doc
%% Entry point for this module
%% @end
%%--------------------------------------------------------------------
-spec(handle/2 :: (Data :: json_object(), Call :: #cf_call{}) -> stop | continue).
handle(Data, Call) ->
    Menu = get_menu_profile(Data, Call#cf_call.account_db),
    answer(Call),
    menu_loop(Menu, Call).

%%--------------------------------------------------------------------
%% @private
%% @doc
%% The main auto-attendant loop, will execute for the number
%% of retries playing the greeting and collecting digits till the
%% digits are routable
%% @end
%%--------------------------------------------------------------------
-spec(menu_loop/2 :: (Menu :: #menu{}, Call :: #cf_call{}) -> ok).
menu_loop(#menu{retries=Retries, prompts=Prompts}, #cf_call{cf_pid=CFPid} = Call) when Retries =< 0 ->
    if 
        Prompts#prompts.exit =/= <<>> ->
            b_play(Prompts#prompts.exit, Call);
        true ->
            ok
    end,
    CFPid ! {continue};
menu_loop(#menu{max_length=MaxLength, timeout=Timeout, record_pin=RecordPin, prompts=Prompts}=Menu, Call) ->
    try 
        {ok, Digits} = 
            b_play_and_collect_digits(<<"1">>, MaxLength, get_prompt(Menu, Call), <<"1">>, Timeout, Call),
        if
            Digits =:= <<>> ->
                throw(no_digits_collected);
            Digits =:= RecordPin ->
                M = record_prompt(tmp_file(), Menu, Call),
                b_play(Prompts#prompts.return_to_ivr, Call),
                menu_loop(M, Call);
            true ->
                true = try_match_digits(Digits, Menu, Call)
        end
    catch
        _:_ ->
            play_invalid_prompt(Menu, Call),
            menu_loop(Menu#menu{retries=Menu#menu.retries-1}, Call)
    end.

%%--------------------------------------------------------------------
%% @private
%% @doc
%% The primary sequence logic to route the collected digits
%% @end
%%--------------------------------------------------------------------
-spec(try_match_digits/3 :: (Digits :: binary(), Menu :: #menu{}, Call :: #cf_call{}) -> boolean()).
try_match_digits(Digits, Menu, Call) ->
    is_callflow_child(Digits, Menu, Call)
        orelse (is_hunt_enabled(Digits, Menu, Call) 
        andalso is_hunt_allowed(Digits, Menu, Call) 
        andalso not is_hunt_denied(Digits, Menu, Call)
        andalso hunt_for_callflow(Digits, Menu, Call)).

%%--------------------------------------------------------------------
%% @private
%% @doc
%% Check if the digits are a exact match for the auto-attendant children
%% @end
%%--------------------------------------------------------------------
-spec(is_callflow_child/3 :: (Digits :: binary(), Menu :: #menu{}, Call :: #cf_call{}) -> boolean()).                                
is_callflow_child(Digits, _, #cf_call{cf_pid=CFPid}) ->
    CFPid ! {attempt, Digits},
    ok =:= receive 
               {attempt_resp, Resp} -> Resp 
           after 1000 -> 
                   {error, timeout} 
           end.

%%--------------------------------------------------------------------
%% @private
%% @doc
%% Check if hunting is enabled
%% @end
%%--------------------------------------------------------------------
-spec(is_hunt_enabled/3 :: (Digits :: binary(), Menu :: #menu{}, Call :: #cf_call{}) -> boolean()).                                
is_hunt_enabled(_, #menu{hunt=Hunt}, _) ->
    Hunt.

%%--------------------------------------------------------------------
%% @private
%% @doc
%% Check whitelist hunt digit patterns
%% @end
%%--------------------------------------------------------------------
-spec(is_hunt_allowed/3 :: (Digits :: binary(), Menu :: #menu{}, Call :: #cf_call{}) -> boolean()).                                
is_hunt_allowed(_, #menu{hunt_allow = <<>>}, _) ->
    true;
is_hunt_allowed(Digits, #menu{hunt_allow=RegEx}, _) ->
    try
        {match, _} = re:run(
                       whistle_util:to_list(Digits),
                       whistle_util:to_list(RegEx)
                      ), 
        true
    catch
        _:_ ->
            false
    end.

%%--------------------------------------------------------------------
%% @private
%% @doc
%% Check blacklisted hunt digit patterns
%% @end
%%--------------------------------------------------------------------            
-spec(is_hunt_denied/3 :: (Digits :: binary(), Menu :: #menu{}, Call :: #cf_call{}) -> boolean()).                                
is_hunt_denied(_, #menu{hunt_deny = <<>>}, _) ->
    false;
is_hunt_denied(Digits, #menu{hunt_deny=RegEx}, _) ->
    try
        {match, _} = re:run(
                       whistle_util:to_list(Digits),
                       whistle_util:to_list(RegEx)
                      ), 
        true
    catch
        _:_ ->
            false
    end.

%%--------------------------------------------------------------------
%% @private
%% @doc
%% Hunt for a callflow with these numbers
%% @end
%%--------------------------------------------------------------------
-spec(hunt_for_callflow/3 :: (Digits :: binary(), Menu :: #menu{}, Call :: #cf_call{}) -> boolean()).                                
hunt_for_callflow(Digits, #menu{prompts=Prompts}, #cf_call{from_realm=To, cf_pid=CFPid, cf_responder=CFRPid}=Call) ->
    case gen_server:call(CFRPid, {find_flow, <<Digits/binary, $@, To/binary>>}, 2000) of
        {ok, JObj} ->
            cf_call_command:flush_dtmf(Call),
            b_play(Prompts#prompts.hunt_transfer, Call),
            CFPid ! {branch, whapps_json:get_value(<<"flow">>, JObj)},
            true;
        _ ->
            false
    end.

%%--------------------------------------------------------------------
%% @private
%% @doc
%% 
%% @end
%%--------------------------------------------------------------------
-spec(play_invalid_prompt/2 :: (Menu :: #menu{}, Call :: #cf_call{}) -> ok|tuple(error, atom())).
play_invalid_prompt(#menu{s_prompt=true, retries=1}, Call) ->
    cf_call_command:hangup(Call);   
play_invalid_prompt(#menu{s_prompt=true, retries=2}, Call) ->
    b_play(<<"/system_media/ivr-one_more_mistake">>, Call);
play_invalid_prompt(#menu{s_prompt=true, retries=3}, Call) ->
    b_play(<<"/system_media/ivr-seriously_mean_to_press_key">>, Call);
play_invalid_prompt(#menu{s_prompt=true}, Call) ->
    b_play(<<"/system_media/ivr-did_you_mean_to_press_key">>, Call);
play_invalid_prompt(#menu{prompts=Prompts}, Call) ->
    if 
        Prompts#prompts.invalid_entry =/= <<>> ->
            b_play(Prompts#prompts.invalid_entry, Call);
        true ->
            ok
    end.

%%--------------------------------------------------------------------
%% @private
%% @doc
%% 
%% @end
%%--------------------------------------------------------------------
-spec(record_prompt/3 :: (MediaName :: binary(), Menu :: #menu{}, Call :: #cf_call{}) -> #menu{}).
record_prompt(MediaName, #menu{prompts=Prompts}=Menu, Call) -> 
    audio_macro([
                  {play,  Prompts#prompts.record_prompt}
                 ,{tones, Prompts#prompts.tone_spec}
                ], Call),
    case b_record(MediaName, Call) of
        {ok, _Msg} ->
            case review_recording(MediaName, Menu, Call) of
                {ok, record} ->
                    record_prompt(MediaName, Menu, Call);
                {ok, save} ->
                    b_play(Prompts#prompts.message_saved, Call),
                    store_recording(MediaName, ?MEDIA_PROMPT, Menu, Call),
                    Menu#menu{has_prompt_media=true};                
                _Else ->
                    b_play(Prompts#prompts.message_deleted, Call),
                    Menu
            end;                
        _Else ->                
            Menu
    end.

%%--------------------------------------------------------------------
%% @private
%% @doc
%% 
%% @end
%%--------------------------------------------------------------------
-spec(review_recording/3 :: (MediaName :: binary(), Menu :: #menu{}, Call :: #cf_call{}) -> stop | continue).
review_recording(MediaName, #menu{prompts=Prompts, keys=Keys}=Menu, Call) ->
    audio_macro([
                  {play, Prompts#prompts.press}
                 ,{say,  Keys#keys.listen}
                 ,{play, Prompts#prompts.to_listen}

                 ,{play, Prompts#prompts.press}
                 ,{say,  Keys#keys.save}
                 ,{play, Prompts#prompts.to_save}

                 ,{play, Prompts#prompts.press}
                 ,{say,  Keys#keys.record}
                 ,{play, Prompts#prompts.to_rerecord}
                ], Call),
    case wait_for_dtmf(5000) of
        {error, _}=E ->
            E;
        {ok, Digit} ->
            flush(Call),
            if 
                Digit == Keys#keys.listen ->
                    b_play(MediaName, Call),
                    review_recording(MediaName, Menu, Call);
                Digit == Keys#keys.record -> 
                    {ok, record};
                Digit == Keys#keys.save ->                   
                    {ok, save};
                true ->
                    review_recording(MediaName, Menu, Call)
            end
    end.

%%--------------------------------------------------------------------
%% @private
%% @doc
%% @end
%%--------------------------------------------------------------------
-spec(store_recording/4 :: (MediaName :: binary(), DestName :: binary(), Menu :: #menu{}, Call :: #cf_call{}) -> ok | tuple(error, atom())).
store_recording(MediaName, DestName, Menu, Call) ->
    store(MediaName, get_attachment_path(DestName, Menu, Call), Call).

%%--------------------------------------------------------------------
%% @private
%% @doc
%% @end
%%--------------------------------------------------------------------
-spec(get_attachment_path/3 :: (MediaName :: binary(), Menu :: #menu{}, Call :: #cf_call{}) -> binary()).
get_attachment_path(MediaName, #menu{menu_id=Id}, #cf_call{account_db=Db}) ->
    <<(couch_mgr:get_url())/binary
      ,Db/binary
      ,$/, Id/binary
      ,$/, MediaName/binary
      ,"?rev=", (couch_mgr:lookup_doc_rev(Db, Id))/binary>>.   

%%--------------------------------------------------------------------
%% @private
%% @doc
%% @end
%%--------------------------------------------------------------------
-spec(tmp_file/0 :: () -> binary()).
tmp_file() ->
     <<(list_to_binary(whistle_util:to_hex(crypto:rand_bytes(16))))/binary, ".wav">>.

%%--------------------------------------------------------------------
%% @private
%% @doc
%% 
%% @end
%%--------------------------------------------------------------------
-spec(get_prompt/2 :: (Menu :: #menu{}, Call :: #cf_call{}) -> binary()).
get_prompt(#menu{has_prompt_media=false, prompts=Prompts}, _) ->
    Prompts#prompts.generic_prompt;
get_prompt(#menu{menu_id=Id}, #cf_call{account_db=Db}) ->                            
    Prompt = ?MEDIA_PROMPT,
    <<$/, Db/binary, $/, Id/binary, $/, Prompt/binary>>.

%%--------------------------------------------------------------------
%% @private
%% @doc
%% 
%% @end
%%--------------------------------------------------------------------
-spec(get_menu_profile/2 :: (Data :: json_object(), Db :: binary()) -> #menu{}).                                  
get_menu_profile(Data, Db) ->
    Id = whapps_json:get_value(<<"id">>, Data),
    case couch_mgr:open_doc(Db, Id) of
        {ok, JObj} ->
            Default=#menu{},
            #menu{         
<<<<<<< HEAD
                    database = Db
                   ,menu_id = Id
=======
                    menu_id = Id
>>>>>>> 4cc8d519
                   ,retries = whapps_json:get_value(<<"retries">>, JObj, Default#menu.retries)
                   ,timeout = whapps_json:get_value(<<"timeout">>, JObj, Default#menu.timeout)
                   ,max_length = whapps_json:get_value(<<"max-extension-length">>, JObj, Default#menu.max_length)
                   ,hunt = whapps_json:get_value(<<"hunt">>, JObj, Default#menu.hunt)
                   ,hunt_deny = whapps_json:get_value(<<"hunt-deny">>, JObj, Default#menu.hunt_deny)
                   ,hunt_allow = whapps_json:get_value(<<"hunt-allow">>, JObj, Default#menu.hunt_allow)
<<<<<<< HEAD
                   ,record_pin = whapps_json:get_value(<<"record_pin">>, JObj, Default#menu.record_pin)
=======
                   ,record_pin = whapps_json:get_value(<<"record-pin">>, JObj, Default#menu.record_pin)
>>>>>>> 4cc8d519
                   ,has_prompt_media = whapps_json:get_value([<<"_attachments">>, ?MEDIA_PROMPT], JObj) =/= undefined
                   ,s_prompt = whapps_json:get_value(<<115,97,115,115,121,45,109,111,100,101>>, JObj) =/= undefined
                 };
        _ -> 
            #menu{}
    end.
    <|MERGE_RESOLUTION|>--- conflicted
+++ resolved
@@ -362,23 +362,14 @@
         {ok, JObj} ->
             Default=#menu{},
             #menu{         
-<<<<<<< HEAD
-                    database = Db
-                   ,menu_id = Id
-=======
                     menu_id = Id
->>>>>>> 4cc8d519
                    ,retries = whapps_json:get_value(<<"retries">>, JObj, Default#menu.retries)
                    ,timeout = whapps_json:get_value(<<"timeout">>, JObj, Default#menu.timeout)
                    ,max_length = whapps_json:get_value(<<"max-extension-length">>, JObj, Default#menu.max_length)
                    ,hunt = whapps_json:get_value(<<"hunt">>, JObj, Default#menu.hunt)
                    ,hunt_deny = whapps_json:get_value(<<"hunt-deny">>, JObj, Default#menu.hunt_deny)
                    ,hunt_allow = whapps_json:get_value(<<"hunt-allow">>, JObj, Default#menu.hunt_allow)
-<<<<<<< HEAD
-                   ,record_pin = whapps_json:get_value(<<"record_pin">>, JObj, Default#menu.record_pin)
-=======
                    ,record_pin = whapps_json:get_value(<<"record-pin">>, JObj, Default#menu.record_pin)
->>>>>>> 4cc8d519
                    ,has_prompt_media = whapps_json:get_value([<<"_attachments">>, ?MEDIA_PROMPT], JObj) =/= undefined
                    ,s_prompt = whapps_json:get_value(<<115,97,115,115,121,45,109,111,100,101>>, JObj) =/= undefined
                  };
