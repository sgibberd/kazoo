%%%-------------------------------------------------------------------
%%% @author Karl Anderson <karl@2600hz.org>
%%% @copyright (C) 2011, Karl Anderson
%%% @doc
%%% Signup module
%%%
%%% Handle client requests for new account on-boarding.  This is a
%%% special, one-off module because:
%%%
%%% * it authenticates and authorizes itself
%%% * it has a completely unique role
%%% * it operates without an account id (or account db)
%%% * it breaks the REST API (prefoming a GET on the confirmation link
%%%           has significant side-effects)
%%%
%%% @end
%%% Created : 22 Apr 2011 by Karl Anderson <karl@2600hz.org>
%%%-------------------------------------------------------------------
-module(signup).

-behaviour(gen_server).

%% API
-export([start_link/0]).

%% gen_server callbacks
-export([init/1, handle_call/3, handle_cast/2, handle_info/2,
	 terminate/2, code_change/3]).

-include("../../include/crossbar.hrl").
-include_lib("webmachine/include/webmachine.hrl").

-define(SERVER, ?MODULE).

-define(SIGNUP_DB, <<"signups">>).

-define(VIEW_FILE, <<"views/signup.json">>).
-define(VIEW_ACTIVATION_KEYS, <<"signups/listing_by_key">>).
-define(VIEW_ACTIVATION_REALM, <<"signups/group_by_realm">>).

%%%===================================================================
%%% API
%%%===================================================================

%%--------------------------------------------------------------------
%% @doc
%% Starts the server
%%
%% @spec start_link() -> {ok, Pid} | ignore | {error, Error}
%% @end
%%--------------------------------------------------------------------
start_link() ->
    gen_server:start_link({local, ?SERVER}, ?MODULE, [], []).

%%%===================================================================
%%% gen_server callbacks
%%%===================================================================

%%--------------------------------------------------------------------
%% @private
%% @doc
%% Initializes the server
%%
%% @spec init(Args) -> {ok, State} |
%%                     {ok, State, Timeout} |
%%                     ignore |
%%                     {stop, Reason}
%% @end
%%--------------------------------------------------------------------
init(_) ->
    {ok, ok, 0}.

%%--------------------------------------------------------------------
%% @private
%% @doc
%% Handling call messages
%%
%% @spec handle_call(Request, From, State) ->
%%                                   {reply, Reply, State} |
%%                                   {reply, Reply, State, Timeout} |
%%                                   {noreply, State} |
%%                                   {noreply, State, Timeout} |
%%                                   {stop, Reason, Reply, State} |
%%                                   {stop, Reason, State}
%% @end
%%--------------------------------------------------------------------
handle_call(_Request, _From, State) ->
    Reply = ok,
    {reply, Reply, State}.

%%--------------------------------------------------------------------
%% @private
%% @doc
%% Handling cast messages
%%
%% @spec handle_cast(Msg, State) -> {noreply, State} |
%%                                  {noreply, State, Timeout} |
%%                                  {stop, Reason, State}
%% @end
%%--------------------------------------------------------------------
handle_cast(_Msg, State) ->
    {noreply, State}.

%%--------------------------------------------------------------------
%% @private
%% @doc
%% Handling all non call/cast messages
%%
%% @spec handle_info(Info, State) -> {noreply, State} |
%%                                   {noreply, State, Timeout} |
%%                                   {stop, Reason, State}
%% @end
%%--------------------------------------------------------------------
handle_info({binding_fired, Pid, <<"v1_resource.authorize">>, {RD, #cb_context{req_nouns=[{<<"signup">>,[]}]}=Context}}, State) ->
    Pid ! {binding_result, true, {RD, Context}},
    {noreply, State};

handle_info({binding_fired, Pid, <<"v1_resource.authorize">>, {RD, #cb_context{req_nouns=[{<<"signup">>,[_]}]}=Context}}, State) ->
    Pid ! {binding_result, true, {RD, Context}},
    {noreply, State};

handle_info({binding_fired, Pid, <<"v1_resource.authenticate">>, {RD, #cb_context{req_nouns=[{<<"signup">>,[]}]}=Context}}, State) ->
    Pid ! {binding_result, true, {RD, Context}},
    {noreply, State};

handle_info({binding_fired, Pid, <<"v1_resource.authenticate">>, {RD, #cb_context{req_nouns=[{<<"signup">>,[_]}]}=Context}}, State) ->
    Pid ! {binding_result, true, {RD, Context}},
    {noreply, State};

handle_info({binding_fired, Pid, <<"v1_resource.allowed_methods.signup">>, Payload}, State) ->
    spawn(fun() ->
		  {Result, Payload1} = allowed_methods(Payload),
                  Pid ! {binding_result, Result, Payload1}
	  end),
    {noreply, State};

handle_info({binding_fired, Pid, <<"v1_resource.resource_exists.signup">>, Payload}, State) ->
    spawn(fun() ->
		  {Result, Payload1} = resource_exists(Payload),
                  Pid ! {binding_result, Result, Payload1}
	  end),
    {noreply, State};

handle_info({binding_fired, Pid, <<"v1_resource.validate.signup">>, [RD, Context | Params]}, State) ->
    spawn(fun() ->
                  crossbar_util:binding_heartbeat(Pid),
                  Context1 = validate(Params, Context#cb_context{db_name=?SIGNUP_DB}),
                  Pid ! {binding_result, true, [RD, Context1, Params]}
          end),
    {noreply, State};

handle_info({binding_fired, Pid, <<"v1_resource.execute.get.signup">>, [RD, #cb_context{doc=JObj}=Context | [_]=Params]}, State) ->
    spawn(fun() ->
                  crossbar_util:binding_heartbeat(Pid),

                  Event1 = <<"v1_resource.execute.put.accounts">>,
                  Payload1 = [RD, Context#cb_context{doc=whapps_json:get_value(<<"account">>, JObj)}, [[]]],
                  [_, #cb_context{resp_status=success}=Context1 | _] = crossbar_bindings:fold(Event1, Payload1),

                  Event2 = <<"v1_resource.execute.put.users">>,
                  Payload2 = [RD, Context1#cb_context{doc=whapps_json:get_value(<<"user">>, JObj)}, [[]]],
                  crossbar_bindings:fold(Event2, Payload2),
<<<<<<< HEAD
                  crossbar_doc:delete(Context),
=======

                  _ = crossbar_doc:delete(Context),

>>>>>>> 0509ca6f
                  Pid ! {binding_result, true, [RD, Context1, Params]}
	  end),
    {noreply, State};

handle_info({binding_fired, Pid, <<"v1_resource.execute.put.signup">>, [RD, Context | Params]}, State) ->
    spawn(fun() ->
                  Context1 = crossbar_doc:save(Context#cb_context{db_name=?SIGNUP_DB}),
                  Pid ! {binding_result, true, [RD, Context1, Params]},
                  confirmation_email(RD, Context1)
	  end),
    {noreply, State};

handle_info({binding_fired, Pid, _, Payload}, State) ->
    Pid ! {binding_result, false, Payload},
    {noreply, State};

handle_info(timeout, State) ->
    bind_to_crossbar(),
    couch_mgr:db_create(?SIGNUP_DB),
    case couch_mgr:update_doc_from_file(?SIGNUP_DB, crossbar, ?VIEW_FILE) of
        {error, _} ->
            couch_mgr:load_doc_from_file(?SIGNUP_DB, crossbar, ?VIEW_FILE);
        {ok, _} -> ok
    end,
    {noreply, State};

handle_info(_Info, State) ->
    {noreply, State}.

%%--------------------------------------------------------------------
%% @private
%% @doc
%% This function is called by a gen_server when it is about to
%% terminate. It should be the opposite of Module:init/1 and do any
%% necessary cleaning up. When it returns, the gen_server terminates
%% with Reason. The return value is ignored.
%%
%% @spec terminate(Reason, State) -> void()
%% @end
%%--------------------------------------------------------------------
terminate(_Reason, _State) ->
    ok.

%%--------------------------------------------------------------------
%% @private
%% @doc
%% Convert process state when code is changed
%%
%% @spec code_change(OldVsn, State, Extra) -> {ok, NewState}
%% @end
%%--------------------------------------------------------------------
code_change(_OldVsn, State, _Extra) ->
    {ok, State}.

%%%===================================================================
%%% Internal functions
%%%===================================================================
%%--------------------------------------------------------------------
%% @private
%% @doc
%% This function binds this server to the crossbar bindings server,
%% for the keys we need to consume.
%% @end
%%--------------------------------------------------------------------
-spec(bind_to_crossbar/0 :: () ->  no_return()).
bind_to_crossbar() ->
    _ = crossbar_bindings:bind(<<"v1_resource.authenticate">>),
    _ = crossbar_bindings:bind(<<"v1_resource.authorize">>),
    _ = crossbar_bindings:bind(<<"v1_resource.allowed_methods.signup">>),
    _ = crossbar_bindings:bind(<<"v1_resource.resource_exists.signup">>),
    _ = crossbar_bindings:bind(<<"v1_resource.validate.signup">>),
    crossbar_bindings:bind(<<"v1_resource.execute.#.signup">>).

%%--------------------------------------------------------------------
%% @private
%% @doc
%% This function determines the verbs that are appropriate for the
%% given Nouns.  IE: '/accounts/' can only accept GET and PUT
%%
%% Failure here returns 405
%% @end
%%--------------------------------------------------------------------
-spec(allowed_methods/1 :: (Paths :: list()) -> tuple(boolean(), http_methods())).
allowed_methods([]) ->
    {true, ['PUT']};
allowed_methods([_]) ->
    {true, ['GET']};
allowed_methods(_) ->
    {false, []}.

%%--------------------------------------------------------------------
%% @private
%% @doc
%% This function determines if the provided list of Nouns are valid.
%%
%% Failure here returns 404
%% @end
%%--------------------------------------------------------------------
-spec(resource_exists/1 :: (Paths :: list()) -> tuple(boolean(), [])).
resource_exists([]) ->
    {true, []};
resource_exists([_]) ->
    {true, []};
resource_exists(_) ->
    {false, []}.

%%--------------------------------------------------------------------
%% @private
%% @doc
%% This function determines if the parameters and content are correct
%% for this request
%%
%% Failure here returns 400
%% @end
%%--------------------------------------------------------------------
-spec(validate/2 :: (Params :: list(), Context :: #cb_context{}) -> #cb_context{}).
validate([], #cb_context{req_verb = <<"put">>}=Context) ->
    signup_new_account(Context);
validate([ActivationKey], #cb_context{req_verb = <<"get">>}=Context) ->
    check_activation_key(ActivationKey, Context);
validate(_, Context) ->
    crossbar_util:response_faulty_request(Context).

%%--------------------------------------------------------------------
%% @private
%% @doc
%% Create a new signup document with the data provided, if it is valid
%% @end
%%--------------------------------------------------------------------
-spec(signup_new_account/1 :: (Context :: #cb_context{}) -> #cb_context{}).
signup_new_account(#cb_context{req_data=JObj}=Context) ->
    case is_valid_doc(JObj) of
        {false, Fields} ->
            crossbar_util:response_invalid_data(Fields, Context);
        {true, []} ->
            create_activation_request(Context)
    end.

%%--------------------------------------------------------------------
%% @private
%% @doc
%% Load a signup document from the database
%% @end
%%--------------------------------------------------------------------
-spec(check_activation_key/2 :: (ActivationKey :: binary(), Context :: #cb_context{}) -> #cb_context{}).
check_activation_key(ActivationKey, Context) ->
    case crossbar_doc:load_view(?VIEW_ACTIVATION_KEYS, [{<<"key">>, ActivationKey}], Context#cb_context{db_name=?SIGNUP_DB}) of
        #cb_context{resp_status=success, doc=[JObj|_]} ->
            Context#cb_context{resp_status=success, doc=whapps_json:get_value(<<"value">>, JObj)};
        #cb_context{resp_status=success, doc=JObj} when JObj =/= [] ->
            Context#cb_context{resp_status=success, doc=whapps_json:get_value(<<"value">>, JObj)};
        _ ->
            crossbar_util:response(error, <<"invalid activation key">>, 403, Context)
    end.

%%--------------------------------------------------------------------
%% @private
%% @doc
%% NOTICE: This is very temporary, placeholder until the schema work is
%% complete!
%% @end
%%--------------------------------------------------------------------
-spec(is_valid_doc/1 :: (JObj :: json_object()) -> tuple(boolean(), json_objects())).
is_valid_doc(_JObj) ->
    {true, []}.

%%--------------------------------------------------------------------
%% @private
%% @doc
%% @end
%%--------------------------------------------------------------------
-spec(create_activation_request/1 :: (Context :: #cb_context{}) -> #cb_context{}).
create_activation_request(#cb_context{req_data=JObj}=Context) ->
<<<<<<< HEAD
    #cb_context{resp_status=success, doc=User} =
        users:create_user(Context#cb_context{req_data=whapps_json:get_value(<<"user">>, JObj, ?EMPTY_JSON_OBJECT)}),
    #cb_context{resp_status=success, doc=Account} =
        accounts:create_account(Context#cb_context{req_data=whapps_json:get_value(<<"account">>, JObj, ?EMPTY_JSON_OBJECT)}),
    Context#cb_context{resp_status=success, doc={struct, [
							  {<<"pvt_user">>, User}
							  ,{<<"pvt_account">>, Account}
							  ,{<<"pvt_activation_key">>, create_activation_key()}
                                                         ]}}.
=======
    case users:create_user(Context#cb_context{req_data=whapps_json:get_value(<<"user">>, JObj, ?EMPTY_JSON_OBJECT)}) of
	#cb_context{resp_status=success, doc=User} ->
	    AcctObj = whapps_json:get_value(<<"account">>, JObj, ?EMPTY_JSON_OBJECT),
	    case is_unique_realm(Context, whapps_json:get_value(<<"realm">>, AcctObj)) andalso accounts:create_account(Context#cb_context{req_data=AcctObj}) of
		false ->
		    crossbar_util:response_invalid_data([<<"realm">>], Context);
		#cb_context{resp_status=success, doc=Account}=Context1 ->
		    Context1#cb_context{doc={struct, [
						      {<<"pvt_user">>, User}
						      ,{<<"pvt_account">>, Account}
						      ,{<<"pvt_activation_key">>, create_activation_key()}
						     ]}};
		Context1 -> Context1
	    end;
	Context1 -> Context1
    end.
>>>>>>> 0509ca6f

%%--------------------------------------------------------------------
%% @private
%% @doc
%% @end
%%--------------------------------------------------------------------
-spec(create_activation_key/0 :: () -> binary()).
create_activation_key() ->
     whistle_util:to_binary(whistle_util:to_hex(crypto:rand_bytes(32))).

%%--------------------------------------------------------------------
%% @private
%% @doc
%% @end
%%--------------------------------------------------------------------
-spec(confirmation_email/2 :: (RD :: #wm_reqdata{}, Context :: #cb_context{}) -> no_return()).
confirmation_email(RD, #cb_context{doc=JObj}) ->
    Port = case wrq:port(RD) of
	       80 -> "";
	       P -> [":", whistle_util:to_list(P)]
	   end,
    Host = ["http://", string:join(lists:reverse(wrq:host_tokens(RD)), "."), Port, "/"],
    send_confirmation_email(
       whapps_json:get_value([<<"pvt_user">>, <<"email">>], JObj)
      ,whapps_json:get_value([<<"pvt_user">>, <<"first_name">>], JObj)
      ,whapps_json:get_value([<<"pvt_user">>, <<"last_name">>], JObj)
      ,<<
          (whistle_util:to_binary(Host))/binary
         ,"v1/signup/"
         ,(whapps_json:get_value(<<"pvt_activation_key">>, JObj, <<>>))/binary
       >>
     ).

%%--------------------------------------------------------------------
%% @private
%% @doc
%% @end
%%--------------------------------------------------------------------
-spec(send_confirmation_email/4 :: (Email :: binary(), First :: binary(), Last :: binary(), URL :: binary()) -> no_return()).
send_confirmation_email(Email, First, Last, URL) ->
    Cmd = whistle_util:to_list(<<(whistle_util:to_binary(code:priv_dir(crossbar)))/binary
                                 ,"/confirmation_email.sh"
                                 ,$ , $", Email/binary, $"
                                 ,$ , $", First/binary, $"
                                 ,$ , $", Last/binary, $"
                                 ,$ , $", URL/binary, $"
                               >>),
    os:cmd(Cmd).

is_unique_realm(_, undefined) -> false;
is_unique_realm(Context, Realm) ->
    V = case crossbar_doc:load_view(?VIEW_ACTIVATION_REALM, [{<<"key">>, Realm}
							     ,{<<"reduce">>, <<"true">>}
							    ]
				    ,Context#cb_context{db_name=?SIGNUP_DB}) of
	    #cb_context{resp_status=success, doc=[J]} -> whapps_json:get_value(<<"value">>, J, []);
	    #cb_context{resp_status=success, doc=[]} -> []
	end,
    is_unique_realm1(Realm, V).

is_unique_realm1(undefined, [_]) -> false;
is_unique_realm1(undefined, []) -> false;
is_unique_realm1(_, []) -> true;
is_unique_realm1(Realm, [Realm]) -> true;
is_unique_realm1(_, _) -> false.<|MERGE_RESOLUTION|>--- conflicted
+++ resolved
@@ -160,13 +160,9 @@
                   Event2 = <<"v1_resource.execute.put.users">>,
                   Payload2 = [RD, Context1#cb_context{doc=whapps_json:get_value(<<"user">>, JObj)}, [[]]],
                   crossbar_bindings:fold(Event2, Payload2),
-<<<<<<< HEAD
-                  crossbar_doc:delete(Context),
-=======
 
                   _ = crossbar_doc:delete(Context),
 
->>>>>>> 0509ca6f
                   Pid ! {binding_result, true, [RD, Context1, Params]}
 	  end),
     {noreply, State};
@@ -340,17 +336,6 @@
 %%--------------------------------------------------------------------
 -spec(create_activation_request/1 :: (Context :: #cb_context{}) -> #cb_context{}).
 create_activation_request(#cb_context{req_data=JObj}=Context) ->
-<<<<<<< HEAD
-    #cb_context{resp_status=success, doc=User} =
-        users:create_user(Context#cb_context{req_data=whapps_json:get_value(<<"user">>, JObj, ?EMPTY_JSON_OBJECT)}),
-    #cb_context{resp_status=success, doc=Account} =
-        accounts:create_account(Context#cb_context{req_data=whapps_json:get_value(<<"account">>, JObj, ?EMPTY_JSON_OBJECT)}),
-    Context#cb_context{resp_status=success, doc={struct, [
-							  {<<"pvt_user">>, User}
-							  ,{<<"pvt_account">>, Account}
-							  ,{<<"pvt_activation_key">>, create_activation_key()}
-                                                         ]}}.
-=======
     case users:create_user(Context#cb_context{req_data=whapps_json:get_value(<<"user">>, JObj, ?EMPTY_JSON_OBJECT)}) of
 	#cb_context{resp_status=success, doc=User} ->
 	    AcctObj = whapps_json:get_value(<<"account">>, JObj, ?EMPTY_JSON_OBJECT),
@@ -367,7 +352,6 @@
 	    end;
 	Context1 -> Context1
     end.
->>>>>>> 0509ca6f
 
 %%--------------------------------------------------------------------
 %% @private
