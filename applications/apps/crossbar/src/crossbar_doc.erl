%%%-------------------------------------------------------------------
%%% @author Karl Anderson <karl@2600hz.org>
%%% @copyright (C) 2011, Karl Anderson
%%% @doc
%%%
%%% @end
%%% Created : 26 Jan 2011 by Karl Anderson <karl@2600hz.org>
%%%-------------------------------------------------------------------
-module(crossbar_doc).

-export([load/2, load_from_file/2, load_merge/3, load_view/3, load_view/4, load_attachment/3]).
-export([save/1, delete/1, save_attachment/4, save_attachment/5, delete_attachment/3]).
-export([public_fields/1, private_fields/1, is_private_key/1]).
-export([rev_to_etag/1]).

-include("crossbar.hrl").

-import(logger, [format_log/3]).

%%--------------------------------------------------------------------
%% @private
%% @doc
%% This function attempts to load the context with account details,
%% including the account db name and the account doc.
%%
%% Failure here returns 410, 500, or 503
%% @end
%%--------------------------------------------------------------------
-spec(load/2 :: (DocId :: binary(), Context :: #cb_context{}) -> #cb_context{}).
load(_DocId, #cb_context{db_name=undefined}=Context) ->
    crossbar_util:response_db_missing(Context);
load(DocId, #cb_context{db_name=DB}=Context) ->
    case couch_mgr:open_doc(DB, DocId) of
        {error, db_not_reachable} ->
            crossbar_util:response_datastore_timeout(Context);
        {error, not_found} ->
            crossbar_util:response_bad_identifier(DocId, Context);
	{ok, Doc} ->
            Context#cb_context{
	      doc=Doc
	      ,resp_status=success
	      ,resp_data=public_fields(Doc)
	      ,resp_etag=rev_to_etag(Doc)
	     };
        _Else ->
            format_log(error, "CB_DOC.load: Unexpected return from datastore: ~p~n", [_Else]),
            Context#cb_context{doc=[]}
    end.

load_from_file(Db, File) ->
    couch_mgr:load_doc_from_file(Db, crossbar, File).

%%--------------------------------------------------------------------
%% @public
%% @doc
%% This function attempts to merge the submitted data with the private
%% fields of an existing account document, if successful it will
%% load the context with the account details
%%
%% Failure here returns 410, 500, or 503
%% @end
%%--------------------------------------------------------------------
-spec(load_merge/3 :: (DocId :: binary(), Data :: json_object(), Context :: #cb_context{}) -> #cb_context{}).
load_merge(_DocId, _Data, #cb_context{db_name=undefined}=Context) ->
    crossbar_util:response_db_missing(Context);
load_merge(DocId, {struct, Data}, Context) ->
    case load(DocId, Context) of
        #cb_context{resp_status=success, doc=Doc}=Context1 ->
            Doc1 = {struct, private_fields(Doc) ++ Data},
            Context1#cb_context{
                 doc=Doc1
                ,resp_status=success
                ,resp_data=public_fields(Doc1)
                ,resp_etag=rev_to_etag(Doc1)
            };
        Else ->
            Else
    end.

%%--------------------------------------------------------------------
%% @public
%% @doc
%% This function attempts to load the context with the results of a view
%% run against the accounts database.
%%
%% Failure here returns 500 or 503
%% @end
%%--------------------------------------------------------------------
-spec(load_view/3 :: (View :: tuple(string(), string()), Options :: proplist(), Context :: #cb_context{}) -> #cb_context{}).
load_view(_View, _Options, #cb_context{db_name=undefined}=Context) ->
    crossbar_util:response_db_missing(Context);
load_view(View, Options, #cb_context{db_name=DB}=Context) ->
    case couch_mgr:get_results(DB, View, Options) of
	{error, invalid_view_name} ->
            crossbar_util:response_missing_view(Context);
	{error, not_found} ->
	    crossbar_util:response_missing_view(Context);
	{ok, Doc} ->
            Context#cb_context{
	      doc=Doc
	      ,resp_status=success
	      ,resp_etag=rev_to_etag(Doc)
	     };
        _Else ->
            format_log(error, "CB_DOC.load_view: Unexpected return from datastore: ~p~n", [_Else]),
            Context#cb_context{doc=[]}
    end.

load_view(View, Options, Context, Filter) ->
    case load_view(View, Options, Context) of
        #cb_context{resp_status=success, doc=Doc} = Context1 ->
            Context1#cb_context{resp_data=lists:foldr(Filter, [], Doc)};
        Else ->
            Else
    end.

load_attachment(_, _, #cb_context{db_name=undefined}=Context) ->
    crossbar_util:response_db_missing(Context);
load_attachment(DocId, AName, #cb_context{db_name=DB}=Context) ->
    io:format("CB_DOC: load_attach: ~p ~p ~p~n", [DB, DocId, AName]),
    case couch_mgr:fetch_attachment(DB, DocId, AName) of
        {error, db_not_reachable} ->
            crossbar_util:response_datastore_timeout(Context);
	{error, not_found} ->
	    crossbar_util:response_bad_identifier(DocId, Context);
	{ok, AttachBin} ->
	    #cb_context{doc=Doc} = Context1 = load(DocId, Context),
	    format_log(info, "CB_DOC.load_attach: Res: ~p~n", [AttachBin]),
            Context1#cb_context{
	      resp_status=success
	      ,doc=Doc
	      ,resp_data=AttachBin
	      ,resp_etag=rev_to_etag(Doc)
	     };
        _Else ->
            format_log(error, "CB_DOC.load_attach: Unexpected return from datastore: ~p~n", [_Else]),
            Context
    end.

%%--------------------------------------------------------------------
%% @public
%% @doc
%% This function attempts to save the provided document to the accounts
%% database. The result is loaded into the context record.
%%
%% Failure here returns 500 or 503
%% @end
%%--------------------------------------------------------------------
-spec(save/1 :: (Context :: #cb_context{}) -> #cb_context{}).
save(#cb_context{db_name=undefined}=Context) ->
    crossbar_util:response_db_missing(Context);
save(#cb_context{db_name=DB, doc=Doc}=Context) ->
    case couch_mgr:save_doc(DB, Doc) of
        {error, db_not_reachable} ->
            crossbar_util:response_datastore_timeout(Context);
	{error, conflict} ->
	    crossbar_util:response_conflicting_docs(Context);
	{ok, Doc1} ->
            Context#cb_context{
                 doc=Doc1
                ,resp_status=success
                ,resp_data=public_fields(Doc1)
                ,resp_etag=rev_to_etag(Doc1)
            };
        _Else ->
            format_log(error, "CB_DOC.save: Unexpected return from datastore: ~p~n", [_Else]),
<<<<<<< HEAD
=======
            Context
    end.

save_attachment(DocId, AName, Contents, Context) ->
    save_attachment(DocId, AName, Contents, Context, []).

save_attachment(_, _, _, #cb_context{db_name=undefined}=Context, _) ->
    crossbar_util:response_db_missing(Context);
save_attachment(DocId, AName, Contents, #cb_context{db_name=DB}=Context, Options) ->
    Opts1 = case props:get_value(rev, Options) of
		undefined -> [{rev, couch_mgr:lookup_doc_rev(DB, DocId)} | Options];
		O -> O
	    end,
    case couch_mgr:put_attachment(DB, DocId, AName, Contents, Opts1) of
        {error, db_not_reachable} ->
            crossbar_util:response_datastore_timeout(Context);
	{error, conflict} ->
	    crossbar_util:response_conflicting_docs(Context);
	{ok, _Res} ->
	    format_log(info, "CB_DOC.save_attach Res: ~p~n", [_Res]),
            Context#cb_context{
	      resp_status=success
	      ,resp_data=[]
	      ,resp_etag=rev_to_etag(couch_mgr:lookup_doc_rev(DB, DocId))
            };
        _Else ->
            format_log(error, "CB_DOC.save_attach: Unexpected return from datastore: ~p~n", [_Else]),
>>>>>>> 295206e0
            Context
    end.

%%--------------------------------------------------------------------
%% @public
%% @doc
%% This function will attempt to remove an account document from the
%% account database
%%
%% Failure here returns 500 or 503
%% @end
%%--------------------------------------------------------------------
-spec(delete/1 :: (Context :: #cb_context{}) -> #cb_context{}).
delete(#cb_context{db_name=undefined}=Context) ->
    crossbar_util:response_db_missing(Context);
delete(#cb_context{db_name=DB, doc=Doc}=Context) ->
    case couch_mgr:del_doc(DB, Doc) of
        {error, db_not_reachable} ->
            crossbar_util:response_datastore_timeout(Context);
	{ok, _Doc} ->
	    format_log(info, "CB_DOC.delete: result: ~p~n", [_Doc]),
            Context#cb_context{
	      doc=undefined
	      ,resp_status=success
	      ,resp_data=[]
	     };
<<<<<<< HEAD
        _Else ->
            format_log(error, "CB_DOC.delete: Unexpected return from datastore: ~p~n", [_Else]),
=======
        _Else ->
            format_log(error, "CB_DOC.delete: Unexpected return from datastore: ~p~n", [_Else]),
            Context
    end.

delete_attachment(_, _, #cb_context{db_name=undefined}=Context) ->
    crossbar_util:response_db_missing(Context);
delete_attachment(DocId, AName, #cb_context{db_name=DB}=Context) ->
    case couch_mgr:delete_attachment(DB, DocId, AName) of
        {error, db_not_reachable} ->
            crossbar_util:response_datastore_timeout(Context);
	{error, not_found} ->
	    crossbar_util:response_bad_identifier(DocId, Context);
	{ok, _Res} ->
	    format_log(info, "CB_DOC.del_attach Res: ~p~n", [_Res]),
            Context#cb_context{
	      resp_status=success
	      ,resp_data=[]
	      ,resp_etag=rev_to_etag(couch_mgr:lookup_doc_rev(DB, DocId))
            };
        _Else ->
            format_log(error, "CB_DOC.del_attach: Unexpected return from datastore: ~p~n", [_Else]),
>>>>>>> 295206e0
            Context
    end.

%%--------------------------------------------------------------------
%% @public
%% @doc
%% This function will filter any private fields out of the provided
%% json proplist
%% @end
%%--------------------------------------------------------------------
-spec(public_fields/1 :: (Json :: json_object()|json_objects()) -> json_object()|json_objects()).
public_fields([{struct, _}|_]=Json)->
    lists:map(fun public_fields/1, Json);
public_fields({struct, Json}) ->
    PubDoc =
        lists:filter(fun({K, _}) ->
                            not is_private_key(K)
                     end, Json),
    case props:get_value(<<"_id">>, Json) of
        undefined ->
            {struct, PubDoc};
        Id ->
            {struct, PubDoc ++ [{<<"id">>, Id}]}
    end;
public_fields(Json) ->
    format_log(error, "Unhandled Json format in public_fields:~n~p~n", [Json]),
    Json.

%%--------------------------------------------------------------------
%% @public
%% @doc
%% This function will filter any public fields out of the provided
%% json proplist
%% @end
%%--------------------------------------------------------------------
-spec(private_fields/1 :: (Json :: json_object()|json_objects()) -> json_object()|json_objects()).
private_fields([{struct, _}|_]=Json)->
    lists:map(fun public_fields/1, Json);
private_fields({struct, Json}) ->
    lists:filter(fun({K, _}) ->
                        is_private_key(K)
                 end, Json);
private_fields(Json) ->
    format_log(error, "Unhandled Json format in private fields:~n~p~n", [Json]),
    Json.
    
%%--------------------------------------------------------------------
%% @public
%% @doc
%% This function will return a boolean, true if the provided key is
%% considered private; otherwise false
%% @end
%%--------------------------------------------------------------------
-spec(is_private_key/1 :: (Key :: binary()) -> boolean()).
is_private_key(Key) ->
    binary:first(Key) == 95 orelse byte_size(Key) < 4 orelse binary:bin_to_list(Key, 0, 4) == "pvt_".

%%--------------------------------------------------------------------
%% @public
%% @doc
%% This function will attempt to convert a revision tag on the provided
%% document into a usable ETag for the response
%% @end
%%--------------------------------------------------------------------
-spec(rev_to_etag/1 :: (Json :: json_object()|json_objects()) -> undefined | automatic | string()).
rev_to_etag([{struct, _}|_])->
    automatic;
rev_to_etag({struct, Props}) ->
    case props:get_value([<<"_rev">>], Props) of
        Rev when is_list(Rev) ->
	    rev_to_etag(Rev);
        _Else ->
            undefined
    end;
rev_to_etag([]) -> undefined;
rev_to_etag(Rev) when is_binary(Rev) ->
    rev_to_etag(whistle_util:to_list(Rev));
rev_to_etag(ETag) when is_list(ETag) ->
    format_log(error, "Etag in rev to etag: ~p~n", [ETag]),
    string:sub_string(ETag, 1, 2) ++ string:sub_string(ETag, 4);
rev_to_etag(_Json) ->
    format_log(error, "Unhandled Json format in rev to etag:~n~p~n", [_Json]),
    undefined.<|MERGE_RESOLUTION|>--- conflicted
+++ resolved
@@ -164,8 +164,6 @@
             };
         _Else ->
             format_log(error, "CB_DOC.save: Unexpected return from datastore: ~p~n", [_Else]),
-<<<<<<< HEAD
-=======
             Context
     end.
 
@@ -193,7 +191,6 @@
             };
         _Else ->
             format_log(error, "CB_DOC.save_attach: Unexpected return from datastore: ~p~n", [_Else]),
->>>>>>> 295206e0
             Context
     end.
 
@@ -220,10 +217,6 @@
 	      ,resp_status=success
 	      ,resp_data=[]
 	     };
-<<<<<<< HEAD
-        _Else ->
-            format_log(error, "CB_DOC.delete: Unexpected return from datastore: ~p~n", [_Else]),
-=======
         _Else ->
             format_log(error, "CB_DOC.delete: Unexpected return from datastore: ~p~n", [_Else]),
             Context
@@ -246,7 +239,6 @@
             };
         _Else ->
             format_log(error, "CB_DOC.del_attach: Unexpected return from datastore: ~p~n", [_Else]),
->>>>>>> 295206e0
             Context
     end.
 
