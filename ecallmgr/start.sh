#!/bin/sh

cd `dirname $0`

export ERL_LIBS=$PWD/../lib
<<<<<<< HEAD
exec erl -args_file $PWD/conf/vm.args -pa $PWD/ebin -s reloader -s ecallmgr
=======
exec erl -args_file $PWD/conf/vm.args -pa $PWD/ebin -detached -s reloader -s ecallmgr
>>>>>>> 0b65b17e
<|MERGE_RESOLUTION|>--- conflicted
+++ resolved
@@ -3,8 +3,4 @@
 cd `dirname $0`
 
 export ERL_LIBS=$PWD/../lib
-<<<<<<< HEAD
-exec erl -args_file $PWD/conf/vm.args -pa $PWD/ebin -s reloader -s ecallmgr
-=======
-exec erl -args_file $PWD/conf/vm.args -pa $PWD/ebin -detached -s reloader -s ecallmgr
->>>>>>> 0b65b17e
+exec erl -args_file $PWD/conf/vm.args -pa $PWD/ebin -detached -s reloader -s ecallmgr