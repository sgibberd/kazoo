--- conflicted
+++ resolved
@@ -125,11 +125,7 @@
                     wapi_call:publish_call_status_resp(wh_json:get_value(<<"Server-ID">>, JObj), Resp)
             end
     end.
-<<<<<<< HEAD
- 
-=======
-
->>>>>>> 109b0d8d
+
 -spec handle_switch_reloadacl/2 ::(wh_json:json_object(), proplist()) -> any().
 handle_switch_reloadacl(JObj, _Props) ->
     true = wapi_switch:reloadacl_v(JObj),
