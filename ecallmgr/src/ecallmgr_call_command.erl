%%%-------------------------------------------------------------------
%%% @author James Aimonetti <james@2600hz.com>
%%% @copyright (C) 2010, James Aimonetti
%%% @doc
%%% Execute call commands
%%% @end
%%% Created : 27 Aug 2010 by James Aimonetti <james@2600hz.com>
%%%-------------------------------------------------------------------

-module(ecallmgr_call_command).

-export([exec_cmd/3]).

-import(logger, [log/2, format_log/3]).

-include("ecallmgr.hrl").

-type fd() :: tuple().
-type io_device() :: pid() | fd().

-spec(exec_cmd/3 :: (Node :: atom(), UUID :: binary(), JObj :: json_object()) -> ok | timeout | {error, string()}).
exec_cmd(Node, UUID, JObj) ->
    DestID = whapps_json:get_value(<<"Call-ID">>, JObj),
    case DestID =:= UUID of
	true ->
	    AppName = whapps_json:get_value(<<"Application-Name">>, JObj),
	    case get_fs_app(Node, UUID, JObj, AppName) of
		{error, _Msg}=Err -> Err;
                {return, Result} -> Result;
<<<<<<< HEAD
		{_, noop} ->
=======
		{_, noop} -> 
>>>>>>> f19c4ba3
                    format_log(info, "CONTROL(~p): Noop for ~p~n", [self(), AppName]),
                    {CCS, ETS} = try
                                     {ok, CS} =
                                         freeswitch:api(Node, eval, whistle_util:to_list(<<"uuid:", UUID/binary, " ${channel-call-state}">>)),
                                     {ok, TS} =
                                         freeswitch:api(Node, eval, whistle_util:to_list(<<"uuid:", UUID/binary, " ${Event-Date-Timestamp}">>)),
                                     {CS, TS}
                                 catch
                                     _:_ ->
                                         {<<>>, <<>>}
                                 end,
                    Event = [
                              {<<"Timestamp">>, ETS}
                             ,{<<"Application-Name">>, <<"noop">>}
                             ,{<<"Application-Response">>, whapps_json:get_value(<<"Msg-ID">>, JObj, <<>>)}
                             ,{<<"Channel-Call-State">>, CCS}
                             ,{<<"Call-ID">>, UUID}
                             | whistle_api:default_headers(<<>>, <<"call_event">>, <<"CHANNEL_EXECUTE_COMPLETE">>, ?APP_NAME, ?APP_VERSION)
                            ],
                    {ok, Payload} = whistle_api:call_event(Event),
                    amqp_util:callevt_publish(UUID, Payload, event);
		{App, AppData} ->
                    send_cmd(Node, UUID, App, AppData)
	    end;
	false ->
	    format_log(error, "CONTROL(~p): Cmd Not for us(~p) but for ~p~n", [self(), UUID, DestID]),
	    {error, "Command not for this node"}
    end.

%% return the app name and data (as a binary string) to send to the FS ESL via mod_erlang_event
-spec(get_fs_app/4 :: (Node :: atom(), UUID :: binary(), JObj :: json_object(), Application :: binary()) ->
			   tuple(binary(), binary() | noop) | tuple(return, ok) | tuple(error, string())).
get_fs_app(_Node, _UUID, _JObj, <<"noop">>) ->
    {ok, noop};
get_fs_app(Node, UUID, JObj, <<"play">>) ->
    case whistle_api:play_req_v(JObj) of
	false -> {error, "play failed to execute as JObj did not validate."};
	true ->
	    F = media_path(whapps_json:get_value(<<"Media-Name">>, JObj), UUID),
	    ok = set_terminators(Node, UUID, whapps_json:get_value(<<"Terminators">>, JObj)),
	    {<<"playback">>, F}
    end;
get_fs_app(_Node, _UUID, _JObj, <<"hangup">>=App) ->
    {App, <<>>};
get_fs_app(_Node, UUID, JObj, <<"play_and_collect_digits">>) ->
    case whistle_api:play_collect_digits_req_v(JObj) of
	false -> {error, "play_and_collect_digits failed to execute as JObj did not validate."};
	true ->
	    Min = whapps_json:get_value(<<"Minimum-Digits">>, JObj),
	    Max = whapps_json:get_value(<<"Maximum-Digits">>, JObj),
	    Timeout = whapps_json:get_value(<<"Timeout">>, JObj),
	    Terminators = whapps_json:get_value(<<"Terminators">>, JObj),
	    Media = <<$', (media_path(whapps_json:get_value(<<"Media-Name">>, JObj), UUID))/binary, $'>>,
	    InvalidMedia = <<$', (media_path(whapps_json:get_value(<<"Failed-Media-Name">>, JObj), UUID))/binary, $'>>,
	    Tries = whapps_json:get_value(<<"Media-Tries">>, JObj),
	    Regex = whapps_json:get_value(<<"Digits-Regex">>, JObj),
	    Storage = <<"collected_digits">>,
	    Data = list_to_binary([Min, " ", Max, " ", Tries, " ", Timeout, " ", Terminators, " ",
				   Media, " ", InvalidMedia, " ", Storage, " ", Regex]),
	    {<<"play_and_get_digits">>, Data}
    end;
get_fs_app(Node, UUID, JObj, <<"record">>) ->
    case whistle_api:record_req_v(JObj) of
	false -> {error, "record failed to execute as JObj did not validate."};
	true ->
	    MediaName = whapps_json:get_value(<<"Media-Name">>, JObj),
            Media = ecallmgr_media_registry:register_local_media(MediaName, UUID),
	    RecArg = binary_to_list(list_to_binary([Media, " "
						    ,whapps_json:get_value(<<"Time-Limit">>, JObj, "20"), " "
						    ,whapps_json:get_value(<<"Silence-Threshold">>, JObj, "200"), " "
						    ,whapps_json:get_value(<<"Silence-Hits">>, JObj, "3")
						   ])),
	    ok = set_terminators(Node, UUID, whapps_json:get_value(<<"Terminators">>, JObj)),
	    {<<"record">>, RecArg}
    end;
get_fs_app(_Node, UUID, JObj, <<"store">>) ->
    case whistle_api:store_req_v(JObj) of
	false -> {error, "store failed to execute as JObj did not validate."};
	true ->
	    MediaName = whapps_json:get_value(<<"Media-Name">>, JObj),
	    case ecallmgr_media_registry:is_local(MediaName, UUID) of
		false ->
		    format_log(error, "CONTROL(~p): Failed to find ~p for storing~n~p~n", [self(), MediaName, JObj]);
		Media ->
                    M = whistle_util:to_list(Media),
		    case filelib:is_regular(M)
                        andalso whapps_json:get_value(<<"Media-Transfer-Method">>, JObj) of
			<<"stream">> ->
			    %% stream file over AMQP
			    Headers = [{<<"Media-Transfer-Method">>, <<"stream">>}
				       ,{<<"Media-Name">>, MediaName}
				       ,{<<"Application-Name">>, <<"store">>}
				      ],
			    spawn(fun() -> stream_over_amqp(M, JObj, Headers) end);
			<<"put">>=Verb ->
			    %% stream file over HTTP PUT
			    spawn(fun() -> stream_over_http(M, Verb, JObj) end);
			<<"post">>=Verb ->
			    %% stream file over HTTP PUSH
			    spawn(fun() -> stream_over_http(M, Verb, JObj) end);
			false ->
			    format_log(error, "CONTROL(~p): File ~p has gone missing!~n", [self(), Media]);
			_Method ->
			    %% unhandled method
			    format_log(error, "CONTROL(~p): Unhandled stream method ~p~n", [self(), _Method])
		    end
	    end,
<<<<<<< HEAD
            {return, ok}
=======
            {return, ok}                
>>>>>>> f19c4ba3
    end;
get_fs_app(_Node, _UUID, JObj, <<"tones">>) ->
    case whistle_api:tones_req_v(JObj) of
	false -> {error, "tones failed to execute as JObj did not validate."};
	true ->
	    Tones = whapps_json:get_value(<<"Tones">>, JObj, []),
	    FSTones = lists:map(fun(Tone) ->
					Vol = case whapps_json:get_value(<<"Volume">>, Tone) of
						  undefined -> [];
						  %% need to map V (0-100) to FS values
						  V -> list_to_binary(["v=", whistle_util:to_list(V), ";"])
					      end,
					Repeat = case whapps_json:get_value(<<"Repeat">>, Tone) of
						     undefined -> [];
						     R -> list_to_binary(["l=", whistle_util:to_list(R), ";"])
						 end,
					Freqs = string:join(lists:map(fun whistle_util:to_list/1, whapps_json:get_value(<<"Frequencies">>, Tone)), ","),
					On = whistle_util:to_list(whapps_json:get_value(<<"Duration-ON">>, Tone)),
					Off = whistle_util:to_list(whapps_json:get_value(<<"Duration-OFF">>, Tone)),
					whistle_util:to_list(list_to_binary([Vol, Repeat, "%(", On, ",", Off, ",", Freqs, ")"]))
				end, Tones),
	    Arg = [$t,$o,$n,$e,$_,$s,$t,$r,$e,$a,$m,$:,$/,$/ | string:join(FSTones, ";")],
	    {<<"playback">>, Arg}
    end;
get_fs_app(_Node, _UUID, _JObj, <<"answer">>=App) ->
    {App, <<>>};
get_fs_app(_Node, _UUID, _JObj, <<"park">>=App) ->
    {App, <<>>};
get_fs_app(_Node, _UUID, JObj, <<"sleep">>=App) ->
    case whistle_api:sleep_req_v(JObj) of
	false -> {error, "sleep failed to execute as JObj did not validate."};
	true -> {App, whistle_util:to_binary(whapps_json:get_value(<<"Time">>, JObj))}
    end;
get_fs_app(_Node, _UUID, JObj, <<"say">>=App) ->
    case whistle_api:say_req_v(JObj) of
	false -> {error, "say failed to execute as JObj did not validate."};
	true ->
	    Lang = whapps_json:get_value(<<"Language">>, JObj),
	    Type = whapps_json:get_value(<<"Type">>, JObj),
	    Method = whapps_json:get_value(<<"Method">>, JObj),
	    Txt = whapps_json:get_value(<<"Say-Text">>, JObj),
	    Arg = list_to_binary([Lang, " ", Type, " ", Method, " ", Txt]),
            format_log(info, "BUILT COMMAND: conference ~p", [Arg]),
	    {App, Arg}
    end;
get_fs_app(Node, UUID, JObj, <<"bridge">>=App) ->
    case whistle_api:bridge_req_v(JObj) of
	false -> {error, "bridge failed to execute as JObj did not validate."};
	true ->
	    ok = set_timeout(Node, UUID, whapps_json:get_value(<<"Timeout">>, JObj)),
	    ok = set_continue_on_fail(Node, UUID, whapps_json:get_value(<<"Continue-On-Fail">>, JObj)),
	    ok = set_eff_call_id_name(Node, UUID, whapps_json:get_value(<<"Outgoing-Caller-ID-Name">>, JObj)),
	    ok = set_eff_call_id_number(Node, UUID, whapps_json:get_value(<<"Outgoing-Caller-ID-Number">>, JObj)),
	    ok = set_ringback(Node, UUID, whapps_json:get_value(<<"Ringback">>, JObj)),

	    DialSeparator = case whapps_json:get_value(<<"Dial-Endpoint-Method">>, JObj) of
				<<"simultaneous">> -> ",";
				<<"single">> -> "|"
			    end,

	    DialStrings = [ DS || DS <- [get_bridge_endpoint(EP) || EP <- whapps_json:get_value(<<"Endpoints">>, JObj, [])], DS =/= "" ],

	    BridgeCmd = string:join(DialStrings, DialSeparator),
	    {App, BridgeCmd}
    end;
get_fs_app(Node, UUID, JObj, <<"tone_detect">>=App) ->
    case whistle_api:tone_detect_req_v(JObj) of
	false -> {error, "tone detect failed to execute as JObj did not validate"};
	true ->
	    Key = whapps_json:get_value(<<"Tone-Detect-Name">>, JObj),
	    Freqs = lists:map(fun whistle_util:to_list/1, whapps_json:get_value(<<"Frequencies">>, JObj)),
	    FreqsStr = string:join(Freqs, ","),
	    Flags = case whapps_json:get_value(<<"Sniff-Direction">>, JObj, <<"read">>) of
			<<"read">> -> <<"r">>;
			<<"write">> -> <<"w">>
		    end,
	    Timeout = whapps_json:get_value(<<"Timeout">>, JObj, <<"+1000">>),
	    HitsNeeded = whapps_json:get_value(<<"Hits-Needed">>, JObj, <<"1">>),

	    SuccessJObj = case whapps_json:get_value(<<"On-Success">>, JObj, []) of
			      [] -> [{<<"Application-Name">>, <<"park">>} | whistle_api:extract_defaults(JObj)]; % default to parking the call
			      AppJObj -> {struct, AppJObj ++ whistle_api:extract_defaults(JObj)}
			  end,
	    {SuccessApp, SuccessAppData} = case get_fs_app(Node, UUID, SuccessJObj, whapps_json:get_value(<<"Application-Name">>, SuccessJObj)) of
					       {error, _Str} -> {<<"park">>, <<>>}; % default to park if passed app isn't right
					       {_, _}=Success -> Success
					   end,
	    Data = list_to_binary([Key, " ", FreqsStr, " ", Flags, " ", Timeout, " ", SuccessApp, " ", SuccessAppData, " ", HitsNeeded]),
	    {App, Data}
    end;
get_fs_app(Node, UUID, JObj, <<"set">>=AppName) ->
    {struct, Custom} = whapps_json:get_value(<<"Custom-Channel-Vars">>, JObj, {struct, []}),
    lists:foreach(fun({K,V}) ->
			  Arg = list_to_binary([?CHANNEL_VAR_PREFIX, whistle_util:to_list(K), "=", whistle_util:to_list(V)]),
			  set(Node, UUID, Arg)
		  end, Custom),
    {AppName, noop};
get_fs_app(_Node, _UUID, JObj, <<"conference">>=App) ->
    case whistle_api:conference_req_v(JObj) of
	false -> {error, "conference failed to execute as JObj did not validate."};
	true ->
	    ConfName = whapps_json:get_value(<<"Conference-ID">>, JObj),
	    Flags = get_conference_flags(JObj),
	    Arg = list_to_binary([ConfName, "@default", Flags]),
	    {App, Arg}
    end;
get_fs_app(_Node, _UUID, _JObj, _App) ->
    format_log(error, "CONTROL(~p): Unknown App ~p:~n~p~n", [self(), _App, _JObj]),
    {error, "Application unknown"}.

%%%===================================================================
%%% Internal helper functions
%%%===================================================================
%% send the SendMsg proplist to the freeswitch node
-spec(send_cmd/4 :: (Node :: atom(), UUID :: binary(), AppName :: binary() | string(), Args :: binary() | string()) -> ok | timeout | {error, string()}).
send_cmd(Node, UUID, AppName, Args) ->
    format_log(info, "CONTROL(~p): SendMsg -> Node: ~p UUID: ~p App: ~p Args: ~p~n", [self(), Node, UUID, whistle_util:to_list(AppName), whistle_util:to_list(Args)]),
    freeswitch:sendmsg(Node, UUID, [
				    {"call-command", "execute"}
				    ,{"execute-app-name", whistle_util:to_list(AppName)}
				    ,{"execute-app-arg", whistle_util:to_list(Args)}
				   ]).

%% take an endpoint (/sofia/foo/bar), and optionally a caller id name and number
%% and create the dial string ([origination_caller_id_name=Name,origination_caller_id_number=Num]Endpoint)
-spec(get_bridge_endpoint/1 :: (JObj :: json_object()) -> string()).
get_bridge_endpoint(JObj) ->
    case ecallmgr_fs_xml:build_route(JObj, whapps_json:get_value(<<"Invite-Format">>, JObj)) of
	{error, timeout} -> "";
	EndPoint ->
	    CVs = ecallmgr_fs_xml:get_leg_vars(JObj),
	    whistle_util:to_list(list_to_binary([CVs, "sofia/sipinterface_1/", EndPoint]))
    end.

-spec(media_path/2 :: (MediaName :: binary(), UUID :: binary()) -> list()).
media_path(MediaName, UUID) ->
    case ecallmgr_media_registry:lookup_media(MediaName, UUID) of
        {error, _} ->
            MediaName;
        Url ->
            get_fs_playback(Url)
    end.

-spec(get_fs_playback/1 :: (Url :: binary()) -> binary()).
get_fs_playback(<<"http://", _/binary>>=Url) ->
    <<"shell_stream:///tmp/fetch_remote_audio.sh ", Url/binary>>;
get_fs_playback(Url) ->
    Url.

-spec(stream_over_amqp/3 :: (File :: list(), JObj :: proplist(), Headers :: proplist()) -> no_return()).
stream_over_amqp(File, JObj, Headers) ->
    DestQ = case whapps_json:get_value(<<"Media-Transfer-Destination">>, JObj) of
		undefined ->
		    whapps_json:get_value(<<"Server-ID">>, JObj);
		<<"">> ->
		    whapps_json:get_value(<<"Server-ID">>, JObj);
		Q ->
		    Q
	    end,
    stream_over_amqp(DestQ, fun stream_file/1, {undefined, File}, Headers, 1).

%% get a chunk of the file and send it in an AMQP message to the DestQ
-spec(stream_over_amqp/5 :: (DestQ :: binary(), F :: fun(), State :: tuple(), Headers :: proplist(), Seq :: pos_integer()) -> no_return()).
stream_over_amqp(DestQ, F, State, Headers, Seq) ->
    case F(State) of
	{ok, Data, State1} ->
	    %% send msg
	    Msg = [{<<"Media-Content">>, Data}
		   ,{<<"Media-Sequence-ID">>, Seq}
		   | Headers],
	    {ok, JSON} = whistle_api:store_amqp_resp(Msg),
	    amqp_util:targeted_publish(DestQ, JSON, <<"application/json">>),
	    stream_over_amqp(DestQ, F, State1, Headers, Seq+1);
	eof ->
	    Msg = [{<<"Media-Content">>, <<"eof">>}
		   ,{<<"Media-Sequence-ID">>, Seq}
		   | Headers],
	    {ok, JSON} = whistle_api:store_amqp_resp(Msg),
	    amqp_util:targeted_publish(DestQ, JSON, <<"application/json">>),
	    eof
    end.

-spec(stream_over_http/3 :: (File :: list(), Verb :: binary(), JObj :: proplist()) -> no_return()).
stream_over_http(File, Verb, JObj) ->
    Url = whistle_util:to_list(whapps_json:get_value(<<"Media-Transfer-Destination">>, JObj)),
    {struct, AddHeaders} = whapps_json:get_value(<<"Additional-Headers">>, JObj, {struct, []}),
    Headers = [{"Content-Length", filelib:file_size(File)}
	       | lists:map(fun({K, V}) -> {whistle_util:to_list(K), V} end, AddHeaders)],
    Method = whistle_util:to_atom(Verb, true),
    Body = {fun stream_file/1, {undefined, File}},
    AppQ = whapps_json:get_value(<<"Server-ID">>, JObj),
    case ibrowse:send_req(Url, Headers, Method, Body) of
	{ok, StatusCode, RespHeaders, RespBody} ->
	    case whistle_api:store_http_resp(whapps_json:set_value(<<"Media-Transfer-Results">>
								       ,{struct, [{<<"Status-Code">>, StatusCode}
										  ,{<<"Headers">>, {struct, RespHeaders}}
										  ,{<<"Body">>, whistle_util:to_binary(RespBody)}
										 ]}
								   ,JObj)) of
		{ok, Payload} ->
		    amqp_util:targeted_publish(AppQ, Payload, <<"application/json">>);
		{error, Msg} ->
		    format_log(error, "CONTROL(~p): store_http_resp error: ~p~n", [self(), Msg])
	    end;
	{error, Error} ->
	    format_log(error, "CONTROL(~p): Ibrowse error: ~p~n", [self(), Error]);
	{ibrowse_req_id, ReqId} ->
	    format_log(error, "CONTROL(~p): Ibrowse_req_id: ~p~n", [self(), ReqId])
    end.

-spec(stream_file/1 :: ({undefined | io_device(), string()}) -> {ok, list(), tuple()} | eof).
stream_file({undefined, File}) ->
    {ok, Iod} = file:open(File, [read, raw]),
    stream_file({Iod, File});
stream_file({Iod, _File}=State) ->
    case file:read(Iod, 8192) of
        {ok, Data} ->
            {ok, Data, State};
        eof ->
	    ok = file:close(Iod),
	    eof
    end.

-spec(set_eff_call_id_name/3 :: (Node :: atom(), UUID :: binary(), Name :: undefined | binary()) -> ok | timeout | {error, string()}).
set_eff_call_id_name(_Node, _UUID, undefined) ->
    ok;
set_eff_call_id_name(Node, UUID, Name) ->
    N = list_to_binary(["effective_caller_id_name=", Name]),
    set(Node, UUID, N).

-spec(set_eff_call_id_number/3 :: (Node :: atom(), UUID :: binary(), Num :: undefined | integer() | list() | binary()) -> ok | timeout | {error, string()}).
set_eff_call_id_number(_Node, _UUID, undefined) ->
    ok;
set_eff_call_id_number(Node, UUID, Num) ->
    N = list_to_binary(["effective_caller_id_number=", whistle_util:to_list(Num)]),
    set(Node, UUID, N).

%% -spec(set_bypass_media(Node :: atom(), UUID :: binary(), Method :: undefined | binary()) -> ok | timeout | {error, string()}).
%% set_bypass_media(_Node, _UUID, undefined) ->
%%     ok;
%% set_bypass_media(Node, UUID, <<"true">>) ->
%%     set(Node, UUID, "bypass_media=true");
%% set_bypass_media(Node, UUID, <<"false">>) ->
%%     set(Node, UUID, "bypass_media=false").

%% -spec(set_ignore_early_media(Node :: atom(), UUID :: binary(), Method :: undefined | binary()) -> ok | timeout | {error, string()}).
%% set_ignore_early_media(_Node, _UUID, undefined) ->
%%     ok;
%% set_ignore_early_media(Node, UUID, <<"true">>) ->
%%     set(Node, UUID, "ignore_early_media=true");
%% set_ignore_early_media(Node, UUID, <<"false">>) ->
%%     set(Node, UUID, "ignore_early_media=false").

-spec(set_timeout/3 :: (Node :: atom(), UUID :: binary(), N :: undefined | integer() | list()) -> ok | timeout | {error, string()}).
set_timeout(_Node, _UUID, undefined) ->
    ok;
set_timeout(Node, UUID, N) ->
    Timeout = [ $c,$a,$l,$l,$_,$t,$i,$m,$e,$o,$u,$t,$= | whistle_util:to_list(N)],
    set(Node, UUID, Timeout).

%% -spec(set_progress_timeout/3 :: (Node :: atom(), UUID :: binary(), N :: undefined | integer() | list()) -> ok | timeout | {error, string()}).
%% set_progress_timeout(_Node, _UUID, undefined) ->
%%     ok;
%% set_progress_timeout(Node, UUID, N) ->
%%     ProgressTimeout = [ $p,$r,$o,$g,$r,$e,$s,$s,$_,$t,$i,$m,$e,$o,$u,$t,$= | whistle_util:to_list(N)],
%%     set(Node, UUID, ProgressTimeout).

-spec(set_terminators/3 :: (Node :: atom(), UUID :: binary(), Terminators :: undefined | binary()) -> ok | timeout | {error, string()}).
set_terminators(_Node, _UUID, undefined) ->
    ok;
set_terminators(Node, UUID, <<>>) ->
    set(Node, UUID, "none");
set_terminators(Node, UUID, Ts) ->
    Terms = list_to_binary(["playback_terminators=", Ts]),
    set(Node, UUID, Terms).

-spec(set_ringback/3 :: (Node :: atom(), UUID :: binary(), RingBack :: undefined | binary()) -> ok | timeout | {error, string()}).
set_ringback(_Node, _UUID, undefined) ->
    ok;
set_ringback(Node, UUID, RingBack) ->
    RB = list_to_binary(["ringback=${", RingBack, "}"]),
    set(Node, UUID, RB).

-spec(set_continue_on_fail(Node :: atom(), UUID :: binary(), Method :: undefined | binary()) -> ok | timeout | {error, string()}).
set_continue_on_fail(_Node, _UUID, undefined) ->
    ok;
set_continue_on_fail(Node, UUID, <<"true">>) ->
    set(Node, UUID, "continue_on_fail=true");
set_continue_on_fail(Node, UUID, <<"false">>) ->
    set(Node, UUID, "continue_on_fail=false").

-spec(set/3 :: (Node :: atom(), UUID :: binary(), Arg :: list() | binary()) -> ok | timeout | {error, string()}).
set(Node, UUID, Arg) ->
    send_cmd(Node, UUID, "set", whistle_util:to_list(Arg)).

%% builds a FS specific flag string for the conference command
-spec(get_conference_flags/1 :: (JObj :: json_object()) -> binary()).
get_conference_flags(JObj) ->
    Flags = [
             <<Flag/binary, Delim/binary>>
                 || {Flag, Parameter} <- ?CONFERENCE_FLAGS, Delim <- [<<",">>]
			,whistle_util:to_boolean(whapps_json:get_value(Parameter, JObj, false))
            ],
    case list_to_binary(Flags) of
        <<>> ->
            <<>>;
        F ->
            <<"+flags{", (binary_part(F, {0, byte_size(F)-1}))/binary, "}">>
    end.<|MERGE_RESOLUTION|>--- conflicted
+++ resolved
@@ -27,11 +27,7 @@
 	    case get_fs_app(Node, UUID, JObj, AppName) of
 		{error, _Msg}=Err -> Err;
                 {return, Result} -> Result;
-<<<<<<< HEAD
 		{_, noop} ->
-=======
-		{_, noop} -> 
->>>>>>> f19c4ba3
                     format_log(info, "CONTROL(~p): Noop for ~p~n", [self(), AppName]),
                     {CCS, ETS} = try
                                      {ok, CS} =
@@ -139,11 +135,7 @@
 			    format_log(error, "CONTROL(~p): Unhandled stream method ~p~n", [self(), _Method])
 		    end
 	    end,
-<<<<<<< HEAD
             {return, ok}
-=======
-            {return, ok}                
->>>>>>> f19c4ba3
     end;
 get_fs_app(_Node, _UUID, JObj, <<"tones">>) ->
     case whistle_api:tones_req_v(JObj) of
